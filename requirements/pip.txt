# Base packages

pip==20.2.2
virtualenv==20.0.31

<<<<<<< HEAD
django==2.2.15  # pyup: <2.3
django-extensions==3.0.6
=======
django==2.2.16  # pyup: <2.3
django-extensions==3.0.5
>>>>>>> e2d4c72a
django_polymorphic==3.0.0
django-autoslug==1.9.8

djangorestframework==3.11.1

# For intersphinx during builds
# Use <2.x until we fix some issues in our theme.
# Some things are not rendering properly and sidebar shows titles in gray.
Sphinx==1.8.5  # pyup: <2.0.0

# Filtering for the REST API
django-filter==2.3.0

drf-flex-fields==0.8.5
drf-extensions==0.6.0

django-vanilla-views==1.1.0
jsonfield==3.1.0

requests==2.24.0
requests-toolbelt==0.9.1
slumber==0.7.1
pyyaml==5.3.1
Pygments==2.6.1

# Basic tools
# Redis 3.x has an incompatible change and fails
# https://stackoverflow.com/questions/53331405/django-compress-error-invalid-input-of-type-cachekey
# https://github.com/sebleier/django-redis-cache/pull/162
redis==2.10.6  # pyup: ignore
# Kombu >4.3 requires redis>=3.2
kombu==4.3.0  # pyup: ignore
# Celery 4.2 is incompatible with our code
# when ALWAYS_EAGER = True
celery==4.1.1  # pyup: ignore

django-allauth==0.42.0

GitPython==3.1.7

# Search
elasticsearch==6.8.1  # pyup: <7.0.0
elasticsearch-dsl==6.4.0  # pyup: <7.0
django-elasticsearch-dsl==6.4.2  # pyup: <7.0
selectolax==0.2.7

# Ignoring orjson for now because it makes Travis to fail
orjson==2.0.7  # pyup: ignore

# Utils
django-gravatar2==1.4.4
pytz==2020.1
Unipath==1.1
django-kombu==0.9.4
stripe==2.50.0
regex==2020.7.14

# unicode-slugify==0.1.5 is not released on PyPI yet
git+https://github.com/mozilla/unicode-slugify@b696c37#egg=unicode-slugify==0.1.5

django-formtools==2.2
django-crispy-forms==1.9.2

docker==4.3.1

django-textclassifier==1.0
# django-textclassifier doesn't have pinned versions
# if there is an update they could break our code
nltk==3.5
textblob==0.15.3

django-annoying==0.10.6
django-messages-extends==0.6.2
djangorestframework-jsonp==1.0.2
django-taggit==1.3.0
dj-pagination==2.5.0

# Version comparison stuff
packaging==20.4

# django-cors-middleware==1.5.0 fails with
# AttributeError: 'dict' object has no attribute 'has_header'
django-cors-middleware==1.4.0  # pyup: ignore

# User agent parsing - used for analytics purposes
user-agents==2.2.0

# Utilities used to upload build media to cloud storage
# django-storages is pinned to this particular commit because it
# supports generating URLs with other method than GET when using
# private buckets
git+https://github.com/jschneier/django-storages@d0f027c98a877f75615cfc42b4d51c038fa41bf6#egg=django-storages[azure]==1.9.1

# Required only in development and linting
django-debug-toolbar==2.2

# For enabling content-security-policy
django-csp==3.7<|MERGE_RESOLUTION|>--- conflicted
+++ resolved
@@ -3,13 +3,8 @@
 pip==20.2.2
 virtualenv==20.0.31
 
-<<<<<<< HEAD
-django==2.2.15  # pyup: <2.3
+django==2.2.16  # pyup: <2.3
 django-extensions==3.0.6
-=======
-django==2.2.16  # pyup: <2.3
-django-extensions==3.0.5
->>>>>>> e2d4c72a
 django_polymorphic==3.0.0
 django-autoslug==1.9.8
 
