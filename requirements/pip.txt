--- conflicted
+++ resolved
@@ -49,24 +49,14 @@
 GitPython==3.1.11
 
 # Search
-<<<<<<< HEAD
-elasticsearch==6.8.1  # pyup: <7.0.0
-elasticsearch-dsl==6.4.0  # pyup: <7.0
-django-elasticsearch-dsl==6.4.2  # pyup: <7.0
-selectolax==0.2.7
-orjson==3.3.1
-=======
 elasticsearch==7.10.1  # pyup: <8.0.0
 elasticsearch-dsl==7.3.0  # pyup: <8.0
 django-elasticsearch-dsl==7.1.4  # pyup: <8.0
 selectolax==0.2.10
+orjson==3.3.1
 
 # NOTE: this dep can be removed in python 3.7 in favor of ``date.fromisoformat``
 python-dateutil==2.8.1
-
-# Ignoring orjson for now because it makes Travis to fail
-orjson==2.0.7  # pyup: ignore
->>>>>>> 96d1170c
 
 # Utils
 django-gravatar2==1.4.4
