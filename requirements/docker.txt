--- conflicted
+++ resolved
@@ -27,11 +27,7 @@
 argh==0.26.2
 
 # run tests
-<<<<<<< HEAD
-tox==3.24.1
+tox==3.24.3
 
 # AWS utilities to use against MinIO
-awscli==1.20.34
-=======
-tox==3.24.3
->>>>>>> 1de8db7f
+awscli==1.20.34