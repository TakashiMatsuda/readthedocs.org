--- conflicted
+++ resolved
@@ -1,13 +1,11 @@
-from fabric.api import lcd, local, hosts
+from fabric.api import lcd, local
 from fabric.decorators import runs_once
 
 import os
-<<<<<<< HEAD
 
 fabfile_dir = os.path.dirname(__file__)
 
 
-@hosts('None')
 def update_theme():
     theme_dir = os.path.join(fabfile_dir, 'readthedocs', 'templates', 'sphinx')
     if not os.path.exists('/tmp/sphinx_rtd_theme'):
@@ -18,130 +16,10 @@
         local('cp -r /tmp/sphinx_rtd_theme/sphinx_rtd_theme %s' % theme_dir)
         local('cp -r /tmp/sphinx_rtd_theme/sphinx_rtd_theme/static/fonts/ %s' % os.path.join(fabfile_dir, 'media', 'font'))
         local('cp /tmp/sphinx_rtd_theme/sphinx_rtd_theme/static/css/badge_only.css %s' % os.path.join(fabfile_dir, 'media', 'css'))
-        local('cp /tmp/sphinx_rtd_theme/sphinx_rtd_theme/static/css/theme.css %s' % os.path.join(fabfile_dir, 'media', 'css', 'sphinx_rtd_theme.css'))
-=======
-import time
-
-env.runtime = 'production'
-env.hosts = [
- 'asgard-lts',
- 'chimera-lts',
- 'hydra-lts',
- 'build-lts',
- 'build-lts-2',
-]
-env.user = 'docs'
-env.code_dir = '/home/docs/checkouts/readthedocs.org'
-env.virtualenv = '/home/docs/'
-env.rundir = '/home/docs/run'
-
-fabfile_dir = os.path.dirname(__file__)
-
-# Start deploy tech
-
-def push():
-    "Push new code, but don't restart/reload."
-    local('git push origin master')
-    with cd(env.code_dir):
-        run('git fetch')
-        run('git reset --hard origin/master')
-
-def pull():
-    "Pull new code"
-    with cd(env.code_dir):
-        run('git fetch')
-        run('git reset --hard origin/master')
-
-def update_requirements():
-    "Update requirements in the virtualenv."
-    run("%s/bin/pip install -r %s/deploy_requirements.txt" % (env.virtualenv, env.code_dir))
-
-@hosts(['asgard-lts', 'chimera-lts', 'hydra-lts'])
-def restart():
-    "Restart (or just start) the server"
-    env.user = "docs"
-    run("supervisorctl restart web")
-    #so it has time to reload
-    time.sleep(3)
-
-@hosts(['build-lts', 'build-lts-2'])
-def celery():
-    "Restart (or just start) the server"
-    run("supervisorctl restart celery")
-
-# Other bits
+        local('cp /tmp/sphinx_rtd_theme/sphinx_rtd_theme/static/css/theme.css %s' %
+              os.path.join(fabfile_dir, 'media', 'css', 'sphinx_rtd_theme.css'))
 
 
-@hosts(['asgard-lts', 'chimera-lts', 'hydra-lts'])
-def remove_project(project):
-    """
-    Removes a project from the web servers.
-    This is different than wiping it,
-    as it will delete **all** the public files.
-    """
-    run('rm -rf %s/user_builds/%s' % (env.code_dir, project))
-    run('rm -rf %s/media/pdf/%s' % (env.code_dir, project))
-    run('rm -rf %s/media/epub/%s' % (env.code_dir, project))
-    run('rm -rf %s/media/json/%s' % (env.code_dir, project))
-    run('rm -rf %s/media/man/%s' % (env.code_dir, project))
-    run('rm -rf %s/media/htmlzip/%s' % (env.code_dir, project))
-
-def ntpdate():
-    run('ntpdate-debian')
-
-def wheelhouse():
-    for host in ['chimera-lts', 'asgard-lts']:
-        run('rsync -av wheelhouse/ root@%s:/home/docs/checkouts/readthedocs.org/media/wheelhouse/' % host)
-
-## Logging Awesomeness
-
-@hosts(['asgard-lts', 'chimera-lts', 'hydra-lts'])
-def nginx_logs():
-    env.user = "root"
-    run("tail -F /var/log/nginx/*.log")
-
-@hosts(['asgard-lts', 'chimera-lts'])
-def nginxlogs():
-    run("tail -F /var/log/nginx/*.log")
-
-@hosts(['build-lts', 'build-lts-2'])
-def celery_logs():
-    env.user = "docs"
-    run("tail -F ~/log/celery.err")
-
-@hosts(['asgard-lts', 'chimera-lts', 'hydra-lts'])
-def logs():
-    env.user = "docs"
-    run("tail -F %s/logs/*.log" % env.code_dir)
-
-@hosts(['asgard-lts', 'chimera-lts', 'hydra-lts'])
-def postcommit_logs():
-    env.user = "docs"
-    run("tail -F %s/logs/postcommit.log" % env.code_dir)
-
-@hosts(['asgard-lts', 'chimera-lts', 'hydra-lts'])
-def cat_postcommit_logs():
-    env.user = "docs"
-    run("cat %s/logs/postcommit.log" % env.code_dir)
-
-@hosts(['asgard-lts', 'chimera-lts', 'hydra-lts'])
-def api_logs():
-    env.user = "docs"
-    run("tail -F %s/logs/api.log" % env.code_dir)
-
-@hosts(['asgard-lts', 'chimera-lts', 'hydra-lts'])
-def web_logs(type):
-    """
-    Get logs from the web servers::
-
-    fab -P web_logs:middleware
-    """
-    env.user = "docs"
-    run("tail -F %s/logs/%s.log" % (env.code_dir, type))
->>>>>>> a6ead423
-
-
-@hosts(['localhost'])
 def i18n():
     with lcd('readthedocs'):
         local('rm -rf rtd_tests/tests/builds/')
@@ -151,7 +29,6 @@
         local('./manage.py compilemessages')
 
 
-@hosts(['localhost'])
 def i18n_docs():
     with lcd('docs'):
         # Update our tanslations
@@ -162,140 +39,6 @@
         local('tx push -s')
 
 
-<<<<<<< HEAD
 @runs_once
 def spider():
-    local('patu.py -d1 readthedocs.org')
-=======
-
-@hosts(['chimera-lts'])
-def migrate(project=None):
-    if project:
-        run('django-admin.py migrate %s' % project)
-    else:
-        run('django-admin.py migrate')
-
-@hosts(['chimera-lts'])
-def syncdb(project=None):
-    run('django-admin.py syncdb')
-
-@hosts(['chimera-lts', 'asgard-lts'])
-def static():
-    "Restart (or just start) the server"
-    run('django-admin.py collectstatic --noinput')
-
-@hosts(['chimera-lts', 'asgard-lts'])
-def reload():
-    "Reload (or just start) the server"
-    run("supervisorctl update")
-
-@runs_once
-def spider():
-    local('patu.py -d1 readthedocs.org')
-
-def _aws_wrapper(f, *args, **kwargs):
-    "get AWS credentials if not defined"
-    #these are normally defined in ~/.fabricrc
-    @hosts('run_once')  # so fab doesn't go crazy
-    def wrapped(*args, **kwargs):
-        from boto.cloudfront.exception import CloudFrontServerError
-        from boto.cloudfront import CloudFrontConnection
-        c = CloudFrontConnection(env.aws_access_key_id,
-                                 env.aws_secret_access_key)
-        if not hasattr(env, 'aws_access_key_id'):
-            prompt('AWS Access Key ID: ', key='aws_access_key_id')
-        if not hasattr(env, 'aws_secret_access_key'):
-            prompt('AWS Secret Access Key: ', key='aws_secret_access_key')
-        try:
-            return f(c, *args, **kwargs)
-        except CloudFrontServerError as e:
-            print "Error: \n", e.error_message
-    return wrapped
-
-
-@_aws_wrapper
-def to_cdn(c, slug):
-    "Create a new Distribution object on CloudFront"
-    from boto.cloudfront import CloudFrontConnection
-    from boto.cloudfront.origin import CustomOrigin
-
-    c = CloudFrontConnection(env.aws_access_key_id,
-                             env.aws_secret_access_key)
-    d = c.create_distribution(
-        origin=CustomOrigin(slug + '.cdn.readthedocs.org',
-                            origin_protocol_policy='http-only'),
-        enabled=True,
-        comment='Slug: ' + slug,
-        cnames=[slug + '.readthedocs.org']
-    )
-    print "Created: " + d.domain_name + " for " + slug
-    list_cdn()
-
-
-@_aws_wrapper
-def list_cdn(c):
-    "List Distributions on CloudFront"
-    distributions = c.get_all_distributions()
-    for d in distributions:
-        print "%3s %4s %40s %30s" % ('Ena' if d.enabled else 'Dis',
-                                     d.status[:4], d.origin.dns_name,
-                                     d.domain_name)
-
-
-@_aws_wrapper
-def disable_cdn(c, *args):
-    "Sets a Distribution entry to disabled. Required before deletion."
-    distributions = c.get_all_distributions()
-    for distro in distributions:
-        dist_slug = distro.origin.dns_name.split('.')[0]
-        if dist_slug in args:
-            print "Disabling:", dist_slug
-            #this is broken as of boto 2.0b4.
-            #fix is to comment out lines 347-352 in cloudfront/distribution.py
-            distro.get_distribution().disable()
-
-
-@_aws_wrapper
-def delete_cdn(c):
-    "Deletes all Distributions in the 'Disabled' state."
-    distributions = c.get_all_distributions()
-    for distro in distributions:
-        if not distro.enabled and distro.status == "Deployed":
-            print "Deleting", distro.origin.dns_name
-            distro.get_distribution().delete()
-
-
-def full_deploy():
-    #HACK
-    #Call this again at the top-level so the hosts decorator
-    #effects the hosts it runs against for each command.
-    run('fab push update_requirements migrate restart celery')
-    #push()
-    #update_requirements()
-    #migrate()
-    #restart()
-    #celery()
-
-
-@hosts(['chimera-lts'])
-def uptime():
-    run('uptime')
-
-
-@hosts(['chimera-lts'])
-def update_index():
-    run('django-admin.py update_index')
-
-@hosts('None')
-def update_theme():
-    theme_dir = os.path.join(fabfile_dir, 'readthedocs', 'templates', 'sphinx')
-    if not os.path.exists('/tmp/sphinx_rtd_theme'):
-        local('git clone https://github.com/snide/sphinx_rtd_theme.git /tmp/sphinx_rtd_theme')
-    with lcd('/tmp/sphinx_rtd_theme'):
-        local('git remote update')
-        local('git reset --hard origin/master ')
-        local('cp -r /tmp/sphinx_rtd_theme/sphinx_rtd_theme %s' % theme_dir)
-        local('cp -r /tmp/sphinx_rtd_theme/sphinx_rtd_theme/static/fonts/ %s' % os.path.join(fabfile_dir, 'media', 'font'))
-        local('cp /tmp/sphinx_rtd_theme/sphinx_rtd_theme/static/css/badge_only.css %s' % os.path.join(fabfile_dir, 'media', 'css'))
-        local('cp /tmp/sphinx_rtd_theme/sphinx_rtd_theme/static/css/theme.css %s' % os.path.join(fabfile_dir, 'media', 'css', 'sphinx_rtd_theme.css'))
->>>>>>> a6ead423
+    local('patu.py -d1 readthedocs.org')