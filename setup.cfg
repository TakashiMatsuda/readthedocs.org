--- conflicted
+++ resolved
@@ -1,10 +1,6 @@
 [metadata]
 name = readthedocs
-<<<<<<< HEAD
-version = 2.5.3
-=======
 version = 2.6.5
->>>>>>> d245e59a
 license = MIT
 description = Read the Docs builds and hosts documentation
 author = Read the Docs, Inc
