"""Views for doc serving."""

import itertools
import logging
from urllib.parse import urlparse

from django.conf import settings
from django.core.files.storage import get_storage_class
from django.http import Http404, HttpResponse, HttpResponseRedirect
from django.shortcuts import render
from django.urls import resolve as url_resolve
from django.utils.decorators import method_decorator
from django.views import View
from django.views.decorators.cache import cache_page

from readthedocs.builds.constants import EXTERNAL, LATEST, STABLE
from readthedocs.builds.models import Version
from readthedocs.core.utils.extend import SettingsOverrideObject
from readthedocs.projects import constants
from readthedocs.projects.constants import SPHINX_HTMLDIR
from readthedocs.projects.templatetags.projects_tags import sort_version_aware
from readthedocs.redirects.exceptions import InfiniteRedirectException

from .decorators import map_project_slug
from .mixins import ServeDocsMixin, ServeRedirectMixin
from .utils import _get_project_data_from_request

log = logging.getLogger(__name__)  # noqa


class ServePageRedirect(ServeRedirectMixin, ServeDocsMixin, View):
    def get(self,
            request,
            project_slug=None,
            subproject_slug=None,
            version_slug=None,
            filename='',
    ):  # noqa

        version_slug = self.get_version_from_host(request, version_slug)
        final_project, lang_slug, version_slug, filename = _get_project_data_from_request(  # noqa
            request,
            project_slug=project_slug,
            subproject_slug=subproject_slug,
            lang_slug=None,
            version_slug=version_slug,
            filename=filename,
        )
        return self.system_redirect(request, final_project, lang_slug, version_slug, filename)


class ServeDocsBase(ServeRedirectMixin, ServeDocsMixin, View):

    def get(self,
            request,
            project_slug=None,
            subproject_slug=None,
            subproject_slash=None,
            lang_slug=None,
            version_slug=None,
            filename='',
    ):  # noqa
        """
        Take the incoming parsed URL's and figure out what file to serve.

        ``subproject_slash`` is used to determine if the subproject URL has a slash,
        so that we can decide if we need to serve docs or add a /.
        """

        version_slug = self.get_version_from_host(request, version_slug)
        final_project, lang_slug, version_slug, filename = _get_project_data_from_request(  # noqa
            request,
            project_slug=project_slug,
            subproject_slug=subproject_slug,
            lang_slug=lang_slug,
            version_slug=version_slug,
            filename=filename,
        )

        log.info(
            'Serving docs: project=%s, subproject=%s, lang_slug=%s, version_slug=%s, filename=%s',
            final_project.slug, subproject_slug, lang_slug, version_slug, filename
        )

        # Handle a / redirect when we aren't a single version
        if all([
                lang_slug is None,
                # External versions/builds will always have a version,
                # because it is taken from the host name
                version_slug is None or hasattr(request, 'external_domain'),
                filename == '',
                not final_project.single_version,
        ]):
            return self.system_redirect(request, final_project, lang_slug, version_slug, filename)

        # Handle `/projects/subproject` URL redirection:
        # when there _is_ a subproject_slug but not a subproject_slash
        if all([
                final_project.single_version,
                filename == '',
<<<<<<< HEAD
                subproject_slug and not subproject_slash,
=======
                subproject_slug,
                not subproject_slash,
>>>>>>> 6a07cf81
        ]):
            return self.system_redirect(request, final_project, lang_slug, version_slug, filename)

        if all([
                (lang_slug is None or version_slug is None),
                not final_project.single_version,
                self.version_type != EXTERNAL,
        ]):
            log.warning(
                'Invalid URL for project with versions. url=%s, project=%s',
                filename, final_project.slug
            )
            raise Http404('Invalid URL for project with versions')

        # TODO: un-comment when ready to perform redirect here
        # redirect_path, http_status = self.get_redirect(
        #     final_project,
        #     lang_slug,
        #     version_slug,
        #     filename,
        #     request.path,
        # )
        # if redirect_path and http_status:
        #     return self.get_redirect_response(request, redirect_path, http_status)

        # Check user permissions and return an unauthed response if needed
        if not self.allowed_user(request, final_project, version_slug):
            return self.get_unauthed_response(request, final_project)

        storage_path = final_project.get_storage_path(
            type_='html',
            version_slug=version_slug,
            include_file=False,
            version_type=self.version_type,
        )

        storage = get_storage_class(settings.RTD_BUILD_MEDIA_STORAGE)()

        # If ``filename`` is empty, serve from ``/``
        path = f'{storage_path}/{filename}'
        # Handle our backend storage not supporting directory indexes,
        # so we need to append index.html when appropriate.
        if path[-1] == '/':
            # We need to add the index.html before ``storage.url`` since the
            # Signature and Expire time is calculated per file.
            path += 'index.html'

        # NOTE: calling ``.url`` will remove the trailing slash
        storage_url = storage.url(path, http_method=request.method)

        # URL without scheme and domain to perform an NGINX internal redirect
        parsed_url = urlparse(storage_url)._replace(scheme='', netloc='')
        final_url = parsed_url.geturl()

        return self._serve_docs(
            request,
            final_project=final_project,
            version_slug=version_slug,
            path=final_url,
        )


class ServeDocs(SettingsOverrideObject):
    _default_class = ServeDocsBase


class ServeError404Base(ServeRedirectMixin, ServeDocsMixin, View):

    def get(self, request, proxito_path, template_name='404.html'):
        """
        Handler for 404 pages on subdomains.

        This does a couple things:

        * Handles directory indexing for URLs that don't end in a slash
        * Handles directory indexing for README.html (for now)
        * Handles custom 404 serving

        For 404's, first search for a 404 page in the current version, then continues
        with the default version and finally, if none of them are found, the Read
        the Docs default page (Maze Found) is rendered by Django and served.
        """
        # pylint: disable=too-many-locals
        log.info('Executing 404 handler. proxito_path=%s', proxito_path)

        # Parse the URL using the normal urlconf, so we get proper subdomain/translation data
        _, __, kwargs = url_resolve(
            proxito_path,
            urlconf='readthedocs.proxito.urls',
        )

        version_slug = kwargs.get('version_slug')
        version_slug = self.get_version_from_host(request, version_slug)
        final_project, lang_slug, version_slug, filename = _get_project_data_from_request(  # noqa
            request,
            project_slug=kwargs.get('project_slug'),
            subproject_slug=kwargs.get('subproject_slug'),
            lang_slug=kwargs.get('lang_slug'),
            version_slug=version_slug,
            filename=kwargs.get('filename', ''),
        )

        storage_root_path = final_project.get_storage_path(
            type_='html',
            version_slug=version_slug,
            include_file=False,
            version_type=self.version_type,
        )
        storage = get_storage_class(settings.RTD_BUILD_MEDIA_STORAGE)()

        # First, check for dirhtml with slash
        for tryfile in ('index.html', 'README.html'):
            storage_filename_path = f'{storage_root_path}/' + filename.strip('/') + f'/{tryfile}'
            log.debug(
                'Trying index filename: project=%s version=%s, file=%s',
                final_project.slug,
                version_slug,
                storage_filename_path,
            )
            if storage.exists(storage_filename_path):
                log.info(
                    'Redirecting to index file: project=%s version=%s, storage_path=%s',
                    final_project.slug,
                    version_slug,
                    storage_filename_path,
                )
                # Use urlparse so that we maintain GET args in our redirect
                parts = urlparse(proxito_path)
                if tryfile == 'README.html':
                    new_path = parts.path.rstrip('/') + f'/{tryfile}'
                else:
                    new_path = parts.path.rstrip('/') + '/'
                new_parts = parts._replace(path=new_path)
                redirect_url = new_parts.geturl()

                # TODO: decide if we need to check for infinite redirect here
                # (from URL == to URL)
                return HttpResponseRedirect(redirect_url)

        # ``redirect_filename`` is the path without ``/<lang>/<version>`` and
        # without query, starting with a ``/``. This matches our old logic:
        # https://github.com/readthedocs/readthedocs.org/blob/4b09c7a0ab45cd894c3373f7f07bad7161e4b223/readthedocs/redirects/utils.py#L60
        # We parse ``filename`` to remove the query from it
        schema, netloc, path, params, query, fragments = urlparse(filename)
        redirect_filename = path

        # we can't check for lang and version here to decide if we need to add
        # the ``/`` or not because ``/install.html`` is a valid path to use as
        # redirect and does not include lang and version on it. It should be
        # fine always adding the ``/`` to the beginning.
        redirect_filename = '/' + redirect_filename.lstrip('/')

        # Check and perform redirects on 404 handler
        # NOTE: this redirect check must be done after trying files like
        # ``index.html`` and ``README.html`` to emulate the behavior we had when
        # serving directly from NGINX without passing through Python.
        redirect_path, http_status = self.get_redirect(
            project=final_project,
            lang_slug=lang_slug,
            version_slug=version_slug,
            filename=redirect_filename,
            full_path=proxito_path,
        )
        if redirect_path and http_status:
            try:
                return self.get_redirect_response(request, redirect_path, proxito_path, http_status)
            except InfiniteRedirectException:
                # Continue with our normal 404 handling in this case
                pass

        # If that doesn't work, attempt to serve the 404 of the current version (version_slug)
        # Secondly, try to serve the 404 page for the default version
        # (project.get_default_version())
        doc_type = (
            Version.objects.filter(project=final_project, slug=version_slug)
            .values_list('documentation_type', flat=True)
            .first()
        )
        versions = [(version_slug, doc_type)]
        default_version_slug = final_project.get_default_version()
        if default_version_slug != version_slug:
            default_version_doc_type = (
                Version.objects.filter(project=final_project, slug=default_version_slug)
                .values_list('documentation_type', flat=True)
                .first()
            )
            versions.append((default_version_slug, default_version_doc_type))

        for version_slug_404, doc_type_404 in versions:
            if not self.allowed_user(request, final_project, version_slug_404):
                continue

            storage_root_path = final_project.get_storage_path(
                type_='html',
                version_slug=version_slug_404,
                include_file=False,
                version_type=self.version_type,
            )
            tryfiles = ['404.html']
            # SPHINX_HTMLDIR is the only builder
            # that could output a 404/index.html file.
            if doc_type_404 == SPHINX_HTMLDIR:
                tryfiles.append('404/index.html')
            for tryfile in tryfiles:
                storage_filename_path = f'{storage_root_path}/{tryfile}'
                if storage.exists(storage_filename_path):
                    log.info(
                        'Serving custom 404.html page: [project: %s] [version: %s]',
                        final_project.slug,
                        version_slug_404,
                    )
                    resp = HttpResponse(storage.open(storage_filename_path).read())
                    resp.status_code = 404
                    return resp

        raise Http404('No custom 404 page found.')


class ServeError404(SettingsOverrideObject):
    _default_class = ServeError404Base


class ServeRobotsTXTBase(ServeDocsMixin, View):

    @method_decorator(map_project_slug)
    @method_decorator(cache_page(60 * 60 * 12))  # 12 hours
    def get(self, request, project):
        """
        Serve custom user's defined ``/robots.txt``.

        If the user added a ``robots.txt`` in the "default version" of the
        project, we serve it directly.
        """

        # Use the ``robots.txt`` file from the default version configured
        version_slug = project.get_default_version()
        version = project.versions.get(slug=version_slug)

        no_serve_robots_txt = any([
            # If the default version is private or,
            version.privacy_level == constants.PRIVATE,
            # default version is not active or,
            not version.active,
            # default version is not built
            not version.built,
        ])

        if no_serve_robots_txt:
            # ... we do return a 404
            raise Http404()

        storage_path = project.get_storage_path(
            type_='html',
            version_slug=version_slug,
            include_file=False,
            version_type=self.version_type,
        )
        path = f'{storage_path}/robots.txt'

        storage = get_storage_class(settings.RTD_BUILD_MEDIA_STORAGE)()
        if storage.exists(path):
            url = storage.url(path)
            url = urlparse(url)._replace(scheme='', netloc='').geturl()
            return self._serve_docs(
                request,
                final_project=project,
                path=url,
            )

        sitemap_url = '{scheme}://{domain}/sitemap.xml'.format(
            scheme='https',
            domain=project.subdomain(),
        )
        return HttpResponse(
            'User-agent: *\nAllow: /\nSitemap: {}\n'.format(sitemap_url),
            content_type='text/plain',
        )


class ServeRobotsTXT(SettingsOverrideObject):
    _default_class = ServeRobotsTXTBase


class ServeSitemapXMLBase(View):

    @method_decorator(map_project_slug)
    @method_decorator(cache_page(60 * 60 * 12))  # 12 hours
    def get(self, request, project):
        """
        Generate and serve a ``sitemap.xml`` for a particular ``project``.

        The sitemap is generated from all the ``active`` and public versions of
        ``project``. These versions are sorted by using semantic versioning
        prepending ``latest`` and ``stable`` (if they are enabled) at the beginning.

        Following this order, the versions are assigned priorities and change
        frequency. Starting from 1 and decreasing by 0.1 for priorities and starting
        from daily, weekly to monthly for change frequency.

        If the project doesn't have any public version, the view raises ``Http404``.

        :param request: Django request object
        :param project: Project instance to generate the sitemap

        :returns: response with the ``sitemap.xml`` template rendered

        :rtype: django.http.HttpResponse
        """
        # pylint: disable=too-many-locals

        def priorities_generator():
            """
            Generator returning ``priority`` needed by sitemap.xml.

            It generates values from 1 to 0.1 by decreasing in 0.1 on each
            iteration. After 0.1 is reached, it will keep returning 0.1.
            """
            priorities = [1, 0.9, 0.8, 0.7, 0.6, 0.5, 0.4, 0.3, 0.2]
            yield from itertools.chain(priorities, itertools.repeat(0.1))

        def hreflang_formatter(lang):
            """
            sitemap hreflang should follow correct format.

            Use hyphen instead of underscore in language and country value.
            ref: https://en.wikipedia.org/wiki/Hreflang#Common_Mistakes
            """
            if '_' in lang:
                return lang.replace('_', '-')
            return lang

        def changefreqs_generator():
            """
            Generator returning ``changefreq`` needed by sitemap.xml.

            It returns ``weekly`` on first iteration, then ``daily`` and then it
            will return always ``monthly``.

            We are using ``monthly`` as last value because ``never`` is too
            aggressive. If the tag is removed and a branch is created with the same
            name, we will want bots to revisit this.
            """
            changefreqs = ['weekly', 'daily']
            yield from itertools.chain(changefreqs, itertools.repeat('monthly'))

        public_versions = Version.internal.public(
            project=project,
            only_active=True,
        )
        if not public_versions.exists():
            raise Http404

        sorted_versions = sort_version_aware(public_versions)

        # This is a hack to swap the latest version with
        # stable version to get the stable version first in the sitemap.
        # We want stable with priority=1 and changefreq='weekly' and
        # latest with priority=0.9 and changefreq='daily'
        # More details on this: https://github.com/rtfd/readthedocs.org/issues/5447
        if (len(sorted_versions) >= 2 and sorted_versions[0].slug == LATEST and
                sorted_versions[1].slug == STABLE):
            sorted_versions[0], sorted_versions[1] = sorted_versions[1], sorted_versions[0]

        versions = []
        for version, priority, changefreq in zip(
                sorted_versions,
                priorities_generator(),
                changefreqs_generator(),
        ):
            element = {
                'loc': version.get_subdomain_url(),
                'priority': priority,
                'changefreq': changefreq,
                'languages': [],
            }

            # Version can be enabled, but not ``built`` yet. We want to show the
            # link without a ``lastmod`` attribute
            last_build = version.builds.order_by('-date').first()
            if last_build:
                element['lastmod'] = last_build.date.isoformat()

            if project.translations.exists():
                for translation in project.translations.all():
                    translation_versions = (
                        Version.internal.public(project=translation
                                                ).values_list('slug', flat=True)
                    )
                    if version.slug in translation_versions:
                        href = project.get_docs_url(
                            version_slug=version.slug,
                            lang_slug=translation.language,
                        )
                        element['languages'].append({
                            'hreflang': hreflang_formatter(translation.language),
                            'href': href,
                        })

                # Add itself also as protocol requires
                element['languages'].append({
                    'hreflang': project.language,
                    'href': element['loc'],
                })

            versions.append(element)

        context = {
            'versions': versions,
        }
        return render(
            request,
            'sitemap.xml',
            context,
            content_type='application/xml',
        )


class ServeSitemapXML(SettingsOverrideObject):
    _default_class = ServeSitemapXMLBase<|MERGE_RESOLUTION|>--- conflicted
+++ resolved
@@ -98,12 +98,8 @@
         if all([
                 final_project.single_version,
                 filename == '',
-<<<<<<< HEAD
-                subproject_slug and not subproject_slash,
-=======
                 subproject_slug,
                 not subproject_slash,
->>>>>>> 6a07cf81
         ]):
             return self.system_redirect(request, final_project, lang_slug, version_slug, filename)
 
@@ -216,7 +212,7 @@
 
         # First, check for dirhtml with slash
         for tryfile in ('index.html', 'README.html'):
-            storage_filename_path = f'{storage_root_path}/' + filename.strip('/') + f'/{tryfile}'
+            storage_filename_path = f'{storage_root_path}/{filename}/{tryfile}'
             log.debug(
                 'Trying index filename: project=%s version=%s, file=%s',
                 final_project.slug,
@@ -233,7 +229,7 @@
                 # Use urlparse so that we maintain GET args in our redirect
                 parts = urlparse(proxito_path)
                 if tryfile == 'README.html':
-                    new_path = parts.path.rstrip('/') + f'/{tryfile}'
+                    new_path = f'{parts.path}/{tryfile}'
                 else:
                     new_path = parts.path.rstrip('/') + '/'
                 new_parts = parts._replace(path=new_path)
