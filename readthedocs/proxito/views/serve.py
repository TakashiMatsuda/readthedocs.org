"""Views for doc serving."""

import itertools
import logging
import os
from urllib.parse import urlparse

from django.conf import settings
from django.core.files.storage import get_storage_class
from django.http import Http404, HttpResponse, HttpResponseRedirect
from django.shortcuts import render
from django.urls import resolve as url_resolve
from django.utils.decorators import method_decorator
from django.views import View
from django.views.decorators.cache import cache_page

from readthedocs.builds.constants import EXTERNAL, LATEST, STABLE
from readthedocs.builds.models import Version
from readthedocs.core.utils.extend import SettingsOverrideObject
from readthedocs.projects import constants
from readthedocs.projects.templatetags.projects_tags import sort_version_aware
from readthedocs.redirects.exceptions import InfiniteRedirectException

from .decorators import map_project_slug
from .mixins import ServeDocsMixin, ServeRedirectMixin
from .utils import _get_project_data_from_request

log = logging.getLogger(__name__)  # noqa


class ServePageRedirect(ServeRedirectMixin, ServeDocsMixin, View):
    def get(self,
            request,
            project_slug=None,
            subproject_slug=None,
            version_slug=None,
            filename='',
    ):  # noqa

        version_slug = self.get_version_from_host(request, version_slug)
        final_project, lang_slug, version_slug, filename = _get_project_data_from_request(  # noqa
            request,
            project_slug=project_slug,
            subproject_slug=subproject_slug,
            lang_slug=None,
            version_slug=version_slug,
            filename=filename,
        )
        return self.system_redirect(request, final_project, lang_slug, version_slug, filename)


class ServeDocsBase(ServeRedirectMixin, ServeDocsMixin, View):

    def get(self,
            request,
            project_slug=None,
            subproject_slug=None,
            lang_slug=None,
            version_slug=None,
            filename='',
    ):  # noqa
        """Take the incoming parsed URL's and figure out what file to serve."""

        version_slug = self.get_version_from_host(request, version_slug)
        final_project, lang_slug, version_slug, filename = _get_project_data_from_request(  # noqa
            request,
            project_slug=project_slug,
            subproject_slug=subproject_slug,
            lang_slug=lang_slug,
            version_slug=version_slug,
            filename=filename,
        )

        log.info(
            'Serving docs: project=%s, subproject=%s, lang_slug=%s, version_slug=%s, filename=%s',
            final_project.slug, subproject_slug, lang_slug, version_slug, filename
        )

        # Handle a / redirect when we aren't a single version
        if all([
                lang_slug is None,
                # External versions/builds will always have a version,
                # because it is taken from the host name
                version_slug is None or hasattr(request, 'external_domain'),
                filename == '',
                not final_project.single_version,
        ]):
            return self.system_redirect(request, final_project, lang_slug, version_slug, filename)

        if all([
                (lang_slug is None or version_slug is None),
                not final_project.single_version,
                self.version_type != EXTERNAL,
        ]):
            log.warning(
                'Invalid URL for project with versions. url=%s, project=%s',
                filename, final_project.slug
            )
            raise Http404('Invalid URL for project with versions')

        # TODO: un-comment when ready to perform redirect here
        # redirect_path, http_status = self.get_redirect(
        #     final_project,
        #     lang_slug,
        #     version_slug,
        #     filename,
        #     request.path,
        # )
        # if redirect_path and http_status:
        #     return self.get_redirect_response(request, redirect_path, http_status)

        # Check user permissions and return an unauthed response if needed
        if not self.allowed_user(request, final_project, version_slug):
            return self.get_unauthed_response(request, final_project)

        storage_path = final_project.get_storage_path(
            type_='html',
            version_slug=version_slug,
            include_file=False,
            version_type=self.version_type,
        )

        storage = get_storage_class(settings.RTD_BUILD_MEDIA_STORAGE)()

        # If ``filename`` is ``''`` it leaves a trailing slash
        path = os.path.join(storage_path, filename)
        # Handle our backend storage not supporting directory indexes,
        # so we need to append index.html when appropriate.
        if path[-1] == '/':
            # We need to add the index.html before ``storage.url`` since the
            # Signature and Expire time is calculated per file.
            path += 'index.html'

        # NOTE: calling ``.url`` will remove the trailing slash
        storage_url = storage.url(path, http_method=request.method)

        # URL without scheme and domain to perform an NGINX internal redirect
        parsed_url = urlparse(storage_url)._replace(scheme='', netloc='')
        final_url = parsed_url.geturl()

        return self._serve_docs(
            request,
            final_project=final_project,
            version_slug=version_slug,
            path=final_url,
        )


class ServeDocs(SettingsOverrideObject):
    _default_class = ServeDocsBase


class ServeError404Base(ServeRedirectMixin, ServeDocsMixin, View):

    def get(self, request, proxito_path, template_name='404.html'):
        """
        Handler for 404 pages on subdomains.

        This does a couple things:

        * Handles directory indexing for URLs that don't end in a slash
        * Handles directory indexing for README.html (for now)
        * Handles custom 404 serving

        For 404's, first search for a 404 page in the current version, then continues
        with the default version and finally, if none of them are found, the Read
        the Docs default page (Maze Found) is rendered by Django and served.
        """
        # pylint: disable=too-many-locals
        log.info('Executing 404 handler. proxito_path=%s', proxito_path)

        # Parse the URL using the normal urlconf, so we get proper subdomain/translation data
        _, __, kwargs = url_resolve(
            proxito_path,
            urlconf='readthedocs.proxito.urls',
        )

        version_slug = kwargs.get('version_slug')
        version_slug = self.get_version_from_host(request, version_slug)
        final_project, lang_slug, version_slug, filename = _get_project_data_from_request(  # noqa
            request,
            project_slug=kwargs.get('project_slug'),
            subproject_slug=kwargs.get('subproject_slug'),
            lang_slug=kwargs.get('lang_slug'),
            version_slug=version_slug,
            filename=kwargs.get('filename', ''),
        )

        storage_root_path = final_project.get_storage_path(
            type_='html',
            version_slug=version_slug,
            include_file=False,
            version_type=self.version_type,
        )
        storage = get_storage_class(settings.RTD_BUILD_MEDIA_STORAGE)()

        # First, check for dirhtml with slash
        for tryfile in ('index.html', 'README.html'):
            storage_filename_path = os.path.join(
                storage_root_path, filename, tryfile
            )
            log.debug(
                'Trying index filename: project=%s version=%s, file=%s',
                final_project.slug,
                version_slug,
                storage_filename_path,
            )
            if storage.exists(storage_filename_path):
                log.info(
                    'Redirecting to index file: project=%s version=%s, storage_path=%s',
                    final_project.slug,
                    version_slug,
                    storage_filename_path,
                )
                # Use urlparse so that we maintain GET args in our redirect
                parts = urlparse(proxito_path)
                if tryfile == 'README.html':
                    new_path = os.path.join(parts.path, tryfile)
                else:
                    new_path = parts.path.rstrip('/') + '/'
                new_parts = parts._replace(path=new_path)
                redirect_url = new_parts.geturl()

                # TODO: decide if we need to check for infinite redirect here
                # (from URL == to URL)
                return HttpResponseRedirect(redirect_url)

        # ``redirect_filename`` is the path without ``/<lang>/<version>`` and
        # without query, starting with a ``/``. This matches our old logic:
        # https://github.com/readthedocs/readthedocs.org/blob/4b09c7a0ab45cd894c3373f7f07bad7161e4b223/readthedocs/redirects/utils.py#L60
        # We parse ``filename`` to remove the query from it
        schema, netloc, path, params, query, fragments = urlparse(filename)
        redirect_filename = path

        # we can't check for lang and version here to decide if we need to add
        # the ``/`` or not because ``/install.html`` is a valid path to use as
        # redirect and does not include lang and version on it. It should be
        # fine always adding the ``/`` to the beginning.
        redirect_filename = '/' + redirect_filename.lstrip('/')

        # Check and perform redirects on 404 handler
        # NOTE: this redirect check must be done after trying files like
        # ``index.html`` and ``README.html`` to emulate the behavior we had when
        # serving directly from NGINX without passing through Python.
        redirect_path, http_status = self.get_redirect(
            project=final_project,
            lang_slug=lang_slug,
            version_slug=version_slug,
            filename=redirect_filename,
            full_path=proxito_path,
        )
        if redirect_path and http_status:
            try:
                return self.get_redirect_response(request, redirect_path, proxito_path, http_status)
            except InfiniteRedirectException:
                # Continue with our normal 404 handling in this case
                pass

        # If that doesn't work, attempt to serve the 404 of the current version (version_slug)
        # Secondly, try to serve the 404 page for the default version
        # (project.get_default_version())
<<<<<<< HEAD
        for version_slug_404 in set([version_slug, final_project.get_default_version()]):
            if not self.allowed_user(request, final_project, version_slug_404):
                continue

            storage_root_path = final_project.get_storage_path(
                type_='html',
                version_slug=version_slug_404,
                include_file=False,
                version_type=self.version_type,
            )
=======
        versions = [version_slug]
        default_version_slug = final_project.get_default_version()
        if default_version_slug != version_slug:
            versions.append(default_version_slug)
        for version_slug_404 in versions:
>>>>>>> 8f9cb194
            for tryfile in ('404.html', '404/index.html'):
                storage_filename_path = f'{storage_root_path}/{tryfile}'
                if storage.exists(storage_filename_path):
                    log.info(
                        'Serving custom 404.html page: [project: %s] [version: %s]',
                        final_project.slug,
                        version_slug_404,
                    )
                    resp = HttpResponse(storage.open(storage_filename_path).read())
                    resp.status_code = 404
                    return resp

        raise Http404('No custom 404 page found.')


class ServeError404(SettingsOverrideObject):
    _default_class = ServeError404Base


class ServeRobotsTXTBase(ServeDocsMixin, View):

    @method_decorator(map_project_slug)
    def get(self, request, project):
        """
        Serve custom user's defined ``/robots.txt``.

        If the user added a ``robots.txt`` in the "default version" of the
        project, we serve it directly.
        """

        # Use the ``robots.txt`` file from the default version configured
        version_slug = project.get_default_version()
        version = project.versions.get(slug=version_slug)

        no_serve_robots_txt = any([
            # If the default version is private or,
            version.privacy_level == constants.PRIVATE,
            # default version is not active or,
            not version.active,
            # default version is not built
            not version.built,
        ])

        if no_serve_robots_txt:
            # ... we do return a 404
            raise Http404()

        storage_path = project.get_storage_path(
            type_='html',
            version_slug=version_slug,
            include_file=False,
            version_type=self.version_type,
        )
        path = f'{storage_path}/robots.txt'

        storage = get_storage_class(settings.RTD_BUILD_MEDIA_STORAGE)()
        if storage.exists(path):
            url = storage.url(path)
            url = urlparse(url)._replace(scheme='', netloc='').geturl()
            return self._serve_docs(
                request,
                final_project=project,
                path=url,
            )

        sitemap_url = '{scheme}://{domain}/sitemap.xml'.format(
            scheme='https',
            domain=project.subdomain(),
        )
        return HttpResponse(
            'User-agent: *\nAllow: /\nSitemap: {}\n'.format(sitemap_url),
            content_type='text/plain',
        )


class ServeRobotsTXT(SettingsOverrideObject):
    _default_class = ServeRobotsTXTBase


class ServeSitemapXMLBase(View):

    @method_decorator(map_project_slug)
    @method_decorator(cache_page(60 * 60 * 24 * 3))  # 3 days
    def get(self, request, project):
        """
        Generate and serve a ``sitemap.xml`` for a particular ``project``.

        The sitemap is generated from all the ``active`` and public versions of
        ``project``. These versions are sorted by using semantic versioning
        prepending ``latest`` and ``stable`` (if they are enabled) at the beginning.

        Following this order, the versions are assigned priorities and change
        frequency. Starting from 1 and decreasing by 0.1 for priorities and starting
        from daily, weekly to monthly for change frequency.

        If the project doesn't have any public version, the view raises ``Http404``.

        :param request: Django request object
        :param project: Project instance to generate the sitemap

        :returns: response with the ``sitemap.xml`` template rendered

        :rtype: django.http.HttpResponse
        """
        # pylint: disable=too-many-locals

        def priorities_generator():
            """
            Generator returning ``priority`` needed by sitemap.xml.

            It generates values from 1 to 0.1 by decreasing in 0.1 on each
            iteration. After 0.1 is reached, it will keep returning 0.1.
            """
            priorities = [1, 0.9, 0.8, 0.7, 0.6, 0.5, 0.4, 0.3, 0.2]
            yield from itertools.chain(priorities, itertools.repeat(0.1))

        def hreflang_formatter(lang):
            """
            sitemap hreflang should follow correct format.

            Use hyphen instead of underscore in language and country value.
            ref: https://en.wikipedia.org/wiki/Hreflang#Common_Mistakes
            """
            if '_' in lang:
                return lang.replace('_', '-')
            return lang

        def changefreqs_generator():
            """
            Generator returning ``changefreq`` needed by sitemap.xml.

            It returns ``weekly`` on first iteration, then ``daily`` and then it
            will return always ``monthly``.

            We are using ``monthly`` as last value because ``never`` is too
            aggressive. If the tag is removed and a branch is created with the same
            name, we will want bots to revisit this.
            """
            changefreqs = ['weekly', 'daily']
            yield from itertools.chain(changefreqs, itertools.repeat('monthly'))

        public_versions = Version.internal.public(
            project=project,
            only_active=True,
        )
        if not public_versions.exists():
            raise Http404

        sorted_versions = sort_version_aware(public_versions)

        # This is a hack to swap the latest version with
        # stable version to get the stable version first in the sitemap.
        # We want stable with priority=1 and changefreq='weekly' and
        # latest with priority=0.9 and changefreq='daily'
        # More details on this: https://github.com/rtfd/readthedocs.org/issues/5447
        if (len(sorted_versions) >= 2 and sorted_versions[0].slug == LATEST and
                sorted_versions[1].slug == STABLE):
            sorted_versions[0], sorted_versions[1] = sorted_versions[1], sorted_versions[0]

        versions = []
        for version, priority, changefreq in zip(
                sorted_versions,
                priorities_generator(),
                changefreqs_generator(),
        ):
            element = {
                'loc': version.get_subdomain_url(),
                'priority': priority,
                'changefreq': changefreq,
                'languages': [],
            }

            # Version can be enabled, but not ``built`` yet. We want to show the
            # link without a ``lastmod`` attribute
            last_build = version.builds.order_by('-date').first()
            if last_build:
                element['lastmod'] = last_build.date.isoformat()

            if project.translations.exists():
                for translation in project.translations.all():
                    translation_versions = (
                        Version.internal.public(project=translation
                                                ).values_list('slug', flat=True)
                    )
                    if version.slug in translation_versions:
                        href = project.get_docs_url(
                            version_slug=version.slug,
                            lang_slug=translation.language,
                            private=False,
                        )
                        element['languages'].append({
                            'hreflang': hreflang_formatter(translation.language),
                            'href': href,
                        })

                # Add itself also as protocol requires
                element['languages'].append({
                    'hreflang': project.language,
                    'href': element['loc'],
                })

            versions.append(element)

        context = {
            'versions': versions,
        }
        return render(
            request,
            'sitemap.xml',
            context,
            content_type='application/xml',
        )


class ServeSitemapXML(SettingsOverrideObject):
    _default_class = ServeSitemapXMLBase<|MERGE_RESOLUTION|>--- conflicted
+++ resolved
@@ -259,8 +259,11 @@
         # If that doesn't work, attempt to serve the 404 of the current version (version_slug)
         # Secondly, try to serve the 404 page for the default version
         # (project.get_default_version())
-<<<<<<< HEAD
-        for version_slug_404 in set([version_slug, final_project.get_default_version()]):
+        versions = [version_slug]
+        default_version_slug = final_project.get_default_version()
+        if default_version_slug != version_slug:
+            versions.append(default_version_slug)
+        for version_slug_404 in versions:
             if not self.allowed_user(request, final_project, version_slug_404):
                 continue
 
@@ -270,13 +273,6 @@
                 include_file=False,
                 version_type=self.version_type,
             )
-=======
-        versions = [version_slug]
-        default_version_slug = final_project.get_default_version()
-        if default_version_slug != version_slug:
-            versions.append(default_version_slug)
-        for version_slug_404 in versions:
->>>>>>> 8f9cb194
             for tryfile in ('404.html', '404/index.html'):
                 storage_filename_path = f'{storage_root_path}/{tryfile}'
                 if storage.exists(storage_filename_path):
