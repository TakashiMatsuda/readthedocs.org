import os

import django_dynamic_fixture as fixture
import mock
from django.conf import settings
from django.contrib.auth.models import User
from django.http import Http404, HttpResponse
from django.test import RequestFactory, TestCase
from django.test.utils import override_settings
from django.urls import reverse
from mock import mock_open, patch

from readthedocs.builds.constants import LATEST, EXTERNAL, INTERNAL
from readthedocs.builds.models import Version
from readthedocs.core.middleware import SubdomainMiddleware
from readthedocs.core.views import server_error_404_subdomain
from readthedocs.core.views.serve import _serve_symlink_docs
from readthedocs.projects import constants
from readthedocs.projects.models import Project
from readthedocs.rtd_tests.base import RequestFactoryTestMixin


@override_settings(
    USE_SUBDOMAIN=False, PUBLIC_DOMAIN='public.readthedocs.org', DEBUG=False,
)
class BaseDocServing(RequestFactoryTestMixin, TestCase):

    def setUp(self):
        self.eric = fixture.get(User, username='eric')
        self.eric.set_password('eric')
        self.eric.save()
        self.public = fixture.get(Project, slug='public', main_language_project=None)
        self.private = fixture.get(
            Project, slug='private', privacy_level='private',
            version_privacy_level='private', users=[self.eric],
        )
        self.private_url = '/docs/private/en/latest/usage.html'
        self.public_url = '/docs/public/en/latest/usage.html'


@override_settings(SERVE_DOCS=[constants.PRIVATE])
class TestPrivateDocs(BaseDocServing):

    @override_settings(PYTHON_MEDIA=True)
    def test_private_python_media_serving(self):
        with mock.patch('readthedocs.core.views.serve.serve') as serve_mock:
            with mock.patch('readthedocs.core.views.serve.os.path.exists', return_value=True):
                request = self.request(self.private_url, user=self.eric)
                _serve_symlink_docs(request, project=self.private, filename='/en/latest/usage.html', privacy_level='private')
                serve_mock.assert_called_with(
                    request,
                    'en/latest/usage.html',
                    settings.SITE_ROOT + '/private_web_root/private',
                )

    @override_settings(PYTHON_MEDIA=False)
    def test_private_nginx_serving(self):
        with mock.patch('readthedocs.core.views.serve.os.path.exists', return_value=True):
            request = self.request(self.private_url, user=self.eric)
            r = _serve_symlink_docs(request, project=self.private, filename='/en/latest/usage.html', privacy_level='private')
            self.assertEqual(r.status_code, 200)
            self.assertEqual(
                r._headers['x-accel-redirect'][1], '/private_web_root/private/en/latest/usage.html',
            )

    @override_settings(PYTHON_MEDIA=False)
    def test_private_nginx_serving_unicode_filename(self):
        with mock.patch('readthedocs.core.views.serve.os.path.exists', return_value=True):
            request = self.request(self.private_url, user=self.eric)
            r = _serve_symlink_docs(request, project=self.private, filename='/en/latest/úñíčódé.html', privacy_level='private')
            self.assertEqual(r.status_code, 200)
            self.assertEqual(
                r._headers['x-accel-redirect'][1], '/private_web_root/private/en/latest/%C3%BA%C3%B1%C3%AD%C4%8D%C3%B3d%C3%A9.html',
            )

    @override_settings(PYTHON_MEDIA=False)
    def test_private_files_not_found(self):
        request = self.request(self.private_url, user=self.eric)
        with self.assertRaises(Http404) as exc:
            _serve_symlink_docs(request, project=self.private, filename='/en/latest/usage.html', privacy_level='private')
        self.assertTrue('private_web_root' in str(exc.exception))
        self.assertTrue('public_web_root' not in str(exc.exception))

    @override_settings(
        PYTHON_MEDIA=False,
        USE_SUBDOMAIN=True,
        PUBLIC_DOMAIN='readthedocs.io',
        ROOT_URLCONF=settings.SUBDOMAIN_URLCONF,
    )
    def test_robots_txt(self):
        self.public.versions.update(active=True, built=True)
        response = self.client.get(
            reverse('robots_txt'),
            HTTP_HOST='private.readthedocs.io',
        )
        self.assertEqual(response.status_code, 404)

        self.client.force_login(self.eric)
        response = self.client.get(
            reverse('robots_txt'),
            HTTP_HOST='private.readthedocs.io',
        )
        # Private projects/versions always return 404 for robots.txt
        self.assertEqual(response.status_code, 404)

    @override_settings(
        USE_SUBDOMAIN=True,
        PUBLIC_DOMAIN='readthedocs.io',
        ROOT_URLCONF=settings.SUBDOMAIN_URLCONF,
    )
    def test_sitemap_xml(self):
        response = self.client.get(
            reverse('sitemap_xml'),
            HTTP_HOST='private.readthedocs.io',
        )
        self.assertEqual(response.status_code, 404)

        self.client.force_login(self.eric)
        response = self.client.get(
            reverse('sitemap_xml'),
            HTTP_HOST='private.readthedocs.io',
        )
        # Private projects/versions always return 404 for sitemap.xml
        self.assertEqual(response.status_code, 404)


@override_settings(SERVE_DOCS=[constants.PRIVATE, constants.PUBLIC])
class TestPublicDocs(BaseDocServing):

    @override_settings(PYTHON_MEDIA=True)
    def test_public_python_media_serving(self):
        with mock.patch('readthedocs.core.views.serve.serve') as serve_mock:
            with mock.patch('readthedocs.core.views.serve.os.path.exists', return_value=True):
                request = self.request(self.public_url, user=self.eric)
                _serve_symlink_docs(request, project=self.public, filename='/en/latest/usage.html', privacy_level='public')
                serve_mock.assert_called_with(
                    request,
                    'en/latest/usage.html',
                    settings.SITE_ROOT + '/public_web_root/public',
                )

    @override_settings(PYTHON_MEDIA=False)
    def test_public_nginx_serving(self):
        with mock.patch('readthedocs.core.views.serve.os.path.exists', return_value=True):
            request = self.request(self.public_url, user=self.eric)
            r = _serve_symlink_docs(request, project=self.public, filename='/en/latest/usage.html', privacy_level='public')
            self.assertEqual(r.status_code, 200)
            self.assertEqual(
                r._headers['x-accel-redirect'][1], '/public_web_root/public/en/latest/usage.html',
            )

    @override_settings(PYTHON_MEDIA=False)
    def test_both_files_not_found(self):
        request = self.request(self.private_url, user=self.eric)
        with self.assertRaises(Http404) as exc:
            _serve_symlink_docs(request, project=self.private, filename='/en/latest/usage.html', privacy_level='public')
        self.assertTrue('private_web_root' not in str(exc.exception))
        self.assertTrue('public_web_root' in str(exc.exception))

    @override_settings(
        PYTHON_MEDIA=False,
        USE_SUBDOMAIN=True,
        PUBLIC_DOMAIN='readthedocs.io',
        ROOT_URLCONF=settings.SUBDOMAIN_URLCONF,
    )
    def test_default_robots_txt(self):
        self.public.versions.update(active=True, built=True)
        response = self.client.get(
            reverse('robots_txt'),
            HTTP_HOST='public.readthedocs.io',
        )
        self.assertEqual(response.status_code, 200)
        self.assertEqual(response.content, b'User-agent: *\nAllow: /\nSitemap: https://public.readthedocs.io/sitemap.xml\n')

    @override_settings(
        PYTHON_MEDIA=False,
        USE_SUBDOMAIN=True,
        PUBLIC_DOMAIN='readthedocs.io',
        ROOT_URLCONF=settings.SUBDOMAIN_URLCONF,
    )
    @patch(
        'builtins.open',
        new_callable=mock_open,
        read_data='My own robots.txt',
    )
    @patch('readthedocs.core.views.serve.os')
    def test_custom_robots_txt(self, os_mock, open_mock):
        os_mock.path.exists.return_value = True
        self.public.versions.update(active=True, built=True)
        response = self.client.get(
            reverse('robots_txt'),
            HTTP_HOST='public.readthedocs.io',
        )
        self.assertEqual(response.status_code, 200)
        self.assertEqual(response.content, b'My own robots.txt')

    @override_settings(
        PYTHON_MEDIA=False,
        USE_SUBDOMAIN=True,
        PUBLIC_DOMAIN='readthedocs.io',
        ROOT_URLCONF=settings.SUBDOMAIN_URLCONF,
    )

    @patch('readthedocs.core.views.static_serve')
    @patch('readthedocs.core.views.os')
    def test_custom_404_page(self, os_view_mock, static_serve_mock):
        os_view_mock.path.exists.return_value = True

        self.public.versions.update(active=True, built=True)

        factory = RequestFactory()
        request = factory.get(
            '/en/latest/notfoundpage.html',
            HTTP_HOST='public.readthedocs.io',
        )

        middleware = SubdomainMiddleware()
        middleware.process_request(request)
        response = server_error_404_subdomain(request)
        self.assertEqual(response.status_code, 404)

    @override_settings(
        USE_SUBDOMAIN=True,
        PUBLIC_DOMAIN='readthedocs.io',
        ROOT_URLCONF=settings.SUBDOMAIN_URLCONF,
    )
    def test_sitemap_xml(self):
        self.public.versions.update(active=True)
        private_version = fixture.get(
            Version,
            privacy_level=constants.PRIVATE,
            project=self.public,
        )
        not_translated_public_version = fixture.get(
            Version,
            identifier='not-translated-version',
            verbose_name='not-translated-version',
            slug='not-translated-version',
            privacy_level=constants.PUBLIC,
            project=self.public,
            active=True
        )
        # This is a EXTERNAL Version
        pr_version = fixture.get(
            Version,
            identifier='pr-version',
            verbose_name='pr-version',
            slug='pr-9999',
            project=self.public,
            active=True,
            type=EXTERNAL
        )
        stable_version = fixture.get(
            Version,
            identifier='stable',
            verbose_name='stable',
            slug='stable',
            privacy_level=constants.PUBLIC,
            project=self.public,
            active=True
        )
        # This is a EXTERNAL Version
        external_version = fixture.get(
            Version,
            identifier='pr-version',
            verbose_name='pr-version',
            slug='pr-9999',
            project=self.public,
            active=True,
            type=EXTERNAL
        )
        # This also creates a Version `latest` Automatically for this project
        translation = fixture.get(
            Project,
            main_language_project=self.public,
            language='translation-es'
        )
        # sitemap hreflang should follow correct format.
        # ref: https://en.wikipedia.org/wiki/Hreflang#Common_Mistakes
        hreflang_test_translation_project = fixture.get(
            Project,
            main_language_project=self.public,
            language='zh_CN'
        )
        response = self.client.get(
            reverse('sitemap_xml'),
            HTTP_HOST='public.readthedocs.io',
        )
        self.assertEqual(response.status_code, 200)
        self.assertEqual(response['Content-Type'], 'application/xml')
        for version in self.public.versions(manager=INTERNAL).filter(privacy_level=constants.PUBLIC):
            self.assertContains(
                response,
                self.public.get_docs_url(
                    version_slug=version.slug,
                    lang_slug=self.public.language,
                    private=False,
                ),
            )

        # PRIVATE version should not appear here
        self.assertNotContains(
            response,
            self.public.get_docs_url(
                version_slug=private_version.slug,
                lang_slug=self.public.language,
                private=True,
            ),
        )
        # The `translation` project doesn't have a version named `not-translated-version`
        # so, the sitemap should not have a doc url for
        # `not-translated-version` with `translation-es` language.
        # ie: http://public.readthedocs.io/translation-es/not-translated-version/
        self.assertNotContains(
            response,
            self.public.get_docs_url(
                version_slug=not_translated_public_version.slug,
                lang_slug=translation.language,
                private=False,
            ),
        )
        # hreflang should use hyphen instead of underscore
        # in language and country value. (zh_CN should be zh-CN)
        self.assertContains(response, 'zh-CN')

        # PR Versions should not be in the sitemap_xml.
        self.assertNotContains(
            response,
            self.public.get_docs_url(
<<<<<<< HEAD
                version_slug=pr_version.slug,
=======
                version_slug=external_version.slug,
>>>>>>> 5a05b6cf
                lang_slug=self.public.language,
                private=True,
            ),
        )
        # Check if STABLE version has 'priority of 1 and changefreq of weekly.
        self.assertEqual(
            response.context['versions'][0]['loc'],
            self.public.get_docs_url(
                version_slug=stable_version.slug,
                lang_slug=self.public.language,
                private=False,
            ),)
        self.assertEqual(response.context['versions'][0]['priority'], 1)
        self.assertEqual(response.context['versions'][0]['changefreq'], 'weekly')

        # Check if LATEST version has priority of 0.9 and changefreq of daily.
        self.assertEqual(
            response.context['versions'][1]['loc'],
            self.public.get_docs_url(
                version_slug='latest',
                lang_slug=self.public.language,
                private=False,
            ),)
        self.assertEqual(response.context['versions'][1]['priority'], 0.9)
        self.assertEqual(response.context['versions'][1]['changefreq'], 'daily')

    @override_settings(
        PYTHON_MEDIA=True,
        USE_SUBDOMAIN=False,
    )
    @patch(
        'readthedocs.core.views.serve._serve_symlink_docs',
        new=mock.MagicMock(return_value=HttpResponse(content_type='text/html')),
    )
    def test_user_with_multiple_projects_serve_from_same_domain(self):
        project = fixture.get(
            Project,
            main_language_project=None,
            users=[self.eric],
        )
        other_project = fixture.get(
            Project,
            main_language_project=None,
            users=[self.eric],
        )

        # Trigger the save method of the versions
        project.versions.get(slug=LATEST).save()
        other_project.versions.get(slug=LATEST).save()

        # Two projects of one owner with versions with the same slug
        self.assertIn(self.eric, project.users.all())
        self.assertIn(self.eric, other_project.users.all())
        self.assertTrue(project.versions.filter(slug=LATEST).exists())
        self.assertTrue(other_project.versions.filter(slug=LATEST).exists())

        self.client.force_login(self.eric)
        request = self.client.get(
            f'/docs/{project.slug}/en/latest/'
        )
        self.assertEqual(request.status_code, 200)<|MERGE_RESOLUTION|>--- conflicted
+++ resolved
@@ -327,11 +327,7 @@
         self.assertNotContains(
             response,
             self.public.get_docs_url(
-<<<<<<< HEAD
-                version_slug=pr_version.slug,
-=======
                 version_slug=external_version.slug,
->>>>>>> 5a05b6cf
                 lang_slug=self.public.language,
                 private=True,
             ),
