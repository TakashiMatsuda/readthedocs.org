# -*- coding: utf-8 -*-
import tempfile
from os import path

import mock
import pytest
import yaml
from django.test import TestCase
from django_dynamic_fixture import get
from mock import MagicMock, PropertyMock, patch

from readthedocs.builds.models import Version
from readthedocs.config import ALL, BuildConfigV1, InvalidConfig
from readthedocs.config.tests.utils import apply_fs
from readthedocs.doc_builder.config import load_yaml_config
from readthedocs.doc_builder.environments import LocalBuildEnvironment
from readthedocs.doc_builder.python_environments import Conda, Virtualenv
from readthedocs.projects import tasks
from readthedocs.projects.models import Feature, Project
from readthedocs.rtd_tests.utils import create_git_submodule, make_git_repo
from doc_builder.constants import DOCKER_IMAGE_SETTINGS


def create_load(config=None):
    """
    Mock out the function of the build load function.

    This will create a BuildConfigV1 object and validate it.
    """
    if config is None:
        config = {}

    def inner(path=None, env_config=None):
        env_config_defaults = {
            'output_base': '',
            'name': '1',
        }
        if env_config is not None:
            env_config_defaults.update(env_config)
        yaml_config = BuildConfigV1(
            env_config_defaults,
            config,
            source_file='readthedocs.yml',
        )
        yaml_config.validate()
        return yaml_config

    return inner


def create_config_file(config, file_name='readthedocs.yml', base_path=None):
    """
    Creates a readthedocs configuration file with name
    ``file_name`` in ``base_path``. If ``base_path`` is not given
    a temporal directory is created.
    """
    if not base_path:
        base_path = tempfile.mkdtemp()
    full_path = path.join(base_path, file_name)
    yaml.safe_dump(config, open(full_path, 'w'))
    return full_path


class LoadConfigTests(TestCase):

    def setUp(self):
        self.project = get(
            Project,
            main_language_project=None,
            install_project=False,
        )
        self.version = get(Version, project=self.project)

    @mock.patch('readthedocs.doc_builder.config.load_config')
    def test_python_supported_versions_default_image_1_0(self, load_config):
        load_config.side_effect = create_load()
        self.project.container_image = 'readthedocs/build:1.0'
        self.project.enable_epub_build = True
        self.project.enable_pdf_build = True
        self.project.save()
        config = load_yaml_config(self.version)

        expected_env_config = {
            'allow_v2': mock.ANY,
            'build': {'image': 'readthedocs/build:1.0'},
            'defaults': {
                'install_project': self.project.install_project,
                'formats': [
                    'htmlzip',
                    'epub',
                    'pdf'
                ],
                'use_system_packages': self.project.use_system_packages,
                'requirements_file': self.project.requirements_file,
                'python_version': 2,
                'sphinx_configuration': mock.ANY,
                'build_image': 'readthedocs/build:1.0',
                'doctype': self.project.documentation_type,
            },
        }

        img_settings = DOCKER_IMAGE_SETTINGS.get(self.project.container_image, None)
        if img_settings:
            expected_env_config.update(img_settings)

        load_config.assert_called_once_with(
                path=mock.ANY,
<<<<<<< HEAD
                env_config=expected_env_config,
        )
=======
                env_config={
                    'allow_v2': mock.ANY,
                    'build': {'image': 'readthedocs/build:1.0'},
                    'defaults': {
                        'install_project': self.project.install_project,
                        'formats': [
                            'htmlzip',
                            'epub',
                            'pdf',
                        ],
                        'use_system_packages': self.project.use_system_packages,
                        'requirements_file': self.project.requirements_file,
                        'python_version': 2,
                        'sphinx_configuration': mock.ANY,
                        'build_image': 'readthedocs/build:1.0',
                        'doctype': self.project.documentation_type,
                    },
                },
            ),
        ])
>>>>>>> af867c1d
        self.assertEqual(config.python.version, 2)

    @mock.patch('readthedocs.doc_builder.config.load_config')
    def test_python_supported_versions_image_1_0(self, load_config):
        load_config.side_effect = create_load()
        self.project.container_image = 'readthedocs/build:1.0'
        self.project.save()
        config = load_yaml_config(self.version)
        self.assertEqual(
            config.get_valid_python_versions(),
            [2, 2.7, 3, 3.4],
        )

    @mock.patch('readthedocs.doc_builder.config.load_config')
    def test_python_supported_versions_image_2_0(self, load_config):
        load_config.side_effect = create_load()
        self.project.container_image = 'readthedocs/build:2.0'
        self.project.save()
        config = load_yaml_config(self.version)
        self.assertEqual(
            config.get_valid_python_versions(),
            [2, 2.7, 3, 3.5],
        )

    @mock.patch('readthedocs.doc_builder.config.load_config')
    def test_python_supported_versions_image_latest(self, load_config):
        load_config.side_effect = create_load()
        self.project.container_image = 'readthedocs/build:latest'
        self.project.save()
        config = load_yaml_config(self.version)
        self.assertEqual(
            config.get_valid_python_versions(),
            [2, 2.7, 3, 3.3, 3.4, 3.5, 3.6],
        )

    @mock.patch('readthedocs.doc_builder.config.load_config')
    def test_python_default_version(self, load_config):
        load_config.side_effect = create_load()
        config = load_yaml_config(self.version)
        self.assertEqual(config.python.version, 2)
        self.assertEqual(config.python_interpreter, 'python2.7')

    @mock.patch('readthedocs.doc_builder.config.load_config')
    def test_python_set_python_version_on_project(self, load_config):
        load_config.side_effect = create_load()
        self.project.container_image = 'readthedocs/build:2.0'
        self.project.python_interpreter = 'python3'
        self.project.save()
        config = load_yaml_config(self.version)
        self.assertEqual(config.python.version, 3)
        self.assertEqual(config.python_interpreter, 'python3.5')

    @mock.patch('readthedocs.doc_builder.config.load_config')
    def test_python_set_python_version_in_config(self, load_config):
        load_config.side_effect = create_load({
            'python': {'version': 3.5},
        })
        self.project.container_image = 'readthedocs/build:2.0'
        self.project.save()
        config = load_yaml_config(self.version)
        self.assertEqual(config.python.version, 3.5)
        self.assertEqual(config.python_interpreter, 'python3.5')

    @mock.patch('readthedocs.doc_builder.config.load_config')
    def test_python_invalid_version_in_config(self, load_config):
        load_config.side_effect = create_load({
            'python': {'version': 2.6},
        })
        self.project.container_image = 'readthedocs/build:2.0'
        self.project.save()
        with self.assertRaises(InvalidConfig):
            load_yaml_config(self.version)

    @mock.patch('readthedocs.doc_builder.config.load_config')
    def test_install_project(self, load_config):
        load_config.side_effect = create_load()
        config = load_yaml_config(self.version)
        self.assertEqual(
            config.python.install_with_pip or config.python.install_with_setup,
            False,
        )

        load_config.side_effect = create_load({
            'python': {'setup_py_install': True},
        })
        config = load_yaml_config(self.version)
        self.assertEqual(config.python.install_with_setup, True)

    @mock.patch('readthedocs.doc_builder.config.load_config')
    def test_extra_requirements(self, load_config):
        load_config.side_effect = create_load({
            'python': {
                'pip_install': True,
                'extra_requirements': ['tests', 'docs'],
            },
        })
        config = load_yaml_config(self.version)
        self.assertEqual(config.python.extra_requirements, ['tests', 'docs'])

        load_config.side_effect = create_load({
            'python': {
                'extra_requirements': ['tests', 'docs'],
            },
        })
        config = load_yaml_config(self.version)
        self.assertEqual(config.python.extra_requirements, [])

        load_config.side_effect = create_load()
        config = load_yaml_config(self.version)
        self.assertEqual(config.python.extra_requirements, [])

        load_config.side_effect = create_load({
            'python': {
                'setup_py_install': True,
                'extra_requirements': ['tests', 'docs'],
            },
        })
        config = load_yaml_config(self.version)
        self.assertEqual(config.python.extra_requirements, [])

    @mock.patch('readthedocs.projects.models.Project.checkout_path')
    def test_conda_with_cofig(self, checkout_path):
        base_path = tempfile.mkdtemp()
        checkout_path.return_value = base_path
        conda_file = 'environmemt.yml'
        full_conda_file = path.join(base_path, conda_file)
        with open(full_conda_file, 'w') as f:
            f.write('conda')
        create_config_file(
            {
                'conda': {
                    'file': conda_file,
                },
            },
            base_path=base_path,
        )
        config = load_yaml_config(self.version)
        self.assertTrue(config.conda is not None)
        self.assertEqual(config.conda.environment, full_conda_file)

    @mock.patch('readthedocs.projects.models.Project.checkout_path')
    def test_conda_without_cofig(self, checkout_path):
        base_path = tempfile.mkdtemp()
        checkout_path.return_value = base_path
        config = load_yaml_config(self.version)
        self.assertIsNone(config.conda)

    @mock.patch('readthedocs.projects.models.Project.checkout_path')
    def test_requirements_file_from_project_setting(self, checkout_path):
        base_path = tempfile.mkdtemp()
        checkout_path.return_value = base_path

        requirements_file = 'requirements.txt'
        self.project.requirements_file = requirements_file
        self.project.save()

        full_requirements_file = path.join(base_path, requirements_file)
        with open(full_requirements_file, 'w') as f:
            f.write('pip')

        config = load_yaml_config(self.version)
        self.assertEqual(config.python.requirements, requirements_file)

    @mock.patch('readthedocs.projects.models.Project.checkout_path')
    def test_requirements_file_from_yml(self, checkout_path):
        base_path = tempfile.mkdtemp()
        checkout_path.return_value = base_path

        self.project.requirements_file = 'no-existent-file.txt'
        self.project.save()

        requirements_file = 'requirements.txt'
        full_requirements_file = path.join(base_path, requirements_file)
        with open(full_requirements_file, 'w') as f:
            f.write('pip')
        create_config_file(
            {
                'requirements_file': requirements_file,
            },
            base_path=base_path,
        )
        config = load_yaml_config(self.version)
        self.assertEqual(config.python.requirements, requirements_file)


@pytest.mark.django_db
@mock.patch('readthedocs.projects.models.Project.checkout_path')
class TestLoadConfigV2:

    @pytest.fixture(autouse=True)
    def create_project(self):
        self.project = get(
            Project,
            main_language_project=None,
            install_project=False,
            container_image=None,
        )
        self.version = get(Version, project=self.project)
        # TODO: Remove later
        get(
            Feature,
            projects=[self.project],
            feature_id=Feature.ALLOW_V2_CONFIG_FILE,
        )

    def create_config_file(self, tmpdir, config):
        base_path = apply_fs(
            tmpdir, {
                'readthedocs.yml': '',
            },
        )
        config.setdefault('version', 2)
        config_file = path.join(str(base_path), 'readthedocs.yml')
        yaml.safe_dump(config, open(config_file, 'w'))
        return base_path

    def get_update_docs_task(self):
        build_env = LocalBuildEnvironment(
            self.project, self.version, record=False,
        )

        update_docs = tasks.UpdateDocsTaskStep(
            build_env=build_env,
            config=load_yaml_config(self.version),
            project=self.project,
            version=self.version,
        )
        return update_docs

    def test_using_v2(self, checkout_path, tmpdir):
        checkout_path.return_value = str(tmpdir)
        self.create_config_file(tmpdir, {})
        update_docs = self.get_update_docs_task()
        assert update_docs.config.version == '2'

    def test_report_using_invalid_version(self, checkout_path, tmpdir):
        checkout_path.return_value = str(tmpdir)
        self.create_config_file(tmpdir, {'version': 12})
        with pytest.raises(InvalidConfig) as exinfo:
            self.get_update_docs_task()
        assert exinfo.value.key == 'version'

    @pytest.mark.parametrize('config', [{}, {'formats': []}])
    @patch('readthedocs.projects.models.Project.repo_nonblockinglock', new=MagicMock())
    @patch('readthedocs.doc_builder.backends.sphinx.HtmlBuilder.build')
    @patch('readthedocs.doc_builder.backends.sphinx.HtmlBuilder.append_conf')
    def test_build_formats_default_empty(
            self, append_conf, html_build, checkout_path, config, tmpdir,
    ):
        """
        The default value for formats is [], which means no extra
        formats are build.
        """
        checkout_path.return_value = str(tmpdir)
        self.create_config_file(tmpdir, config)

        update_docs = self.get_update_docs_task()
        python_env = Virtualenv(
            version=self.version,
            build_env=update_docs.build_env,
            config=update_docs.config,
        )
        update_docs.python_env = python_env
        outcomes = update_docs.build_docs()

        # No extra formats were triggered
        assert outcomes['html']
        assert not outcomes['localmedia']
        assert not outcomes['pdf']
        assert not outcomes['epub']

    @patch('readthedocs.projects.models.Project.repo_nonblockinglock', new=MagicMock())
    @patch('readthedocs.projects.tasks.UpdateDocsTaskStep.build_docs_class')
    @patch('readthedocs.doc_builder.backends.sphinx.HtmlBuilder.build')
    @patch('readthedocs.doc_builder.backends.sphinx.HtmlBuilder.append_conf')
    def test_build_formats_only_pdf(
            self, append_conf, html_build, build_docs_class,
            checkout_path, tmpdir,
    ):
        """Only the pdf format is build."""
        checkout_path.return_value = str(tmpdir)
        self.create_config_file(tmpdir, {'formats': ['pdf']})

        update_docs = self.get_update_docs_task()
        python_env = Virtualenv(
            version=self.version,
            build_env=update_docs.build_env,
            config=update_docs.config,
        )
        update_docs.python_env = python_env

        outcomes = update_docs.build_docs()

        # Only pdf extra format was triggered
        assert outcomes['html']
        build_docs_class.assert_called_with('sphinx_pdf')
        assert outcomes['pdf']
        assert not outcomes['localmedia']
        assert not outcomes['epub']

    @patch('readthedocs.projects.tasks.UpdateDocsTaskStep.setup_python_environment', new=MagicMock())
    @patch('readthedocs.projects.tasks.UpdateDocsTaskStep.build_docs', new=MagicMock())
    @patch('readthedocs.doc_builder.environments.BuildEnvironment.failed', new_callable=PropertyMock)
    def test_conda_environment(self, build_failed, checkout_path, tmpdir):
        build_failed.return_value = False
        checkout_path.return_value = str(tmpdir)
        conda_file = 'environmemt.yml'
        apply_fs(tmpdir, {conda_file: ''})
        base_path = self.create_config_file(
            tmpdir,
            {
                'conda': {'environment': conda_file},
            },
        )

        update_docs = self.get_update_docs_task()
        update_docs.run_build(docker=False, record=False)

        conda_file = path.join(str(base_path), conda_file)
        assert update_docs.config.conda.environment == conda_file
        assert isinstance(update_docs.python_env, Conda)

    def test_default_build_image(self, checkout_path, tmpdir):
        checkout_path.return_value = str(tmpdir)
        build_image = 'readthedocs/build:latest'
        self.create_config_file(tmpdir, {})
        update_docs = self.get_update_docs_task()
        assert update_docs.config.build.image == build_image

    def test_build_image(self, checkout_path, tmpdir):
        checkout_path.return_value = str(tmpdir)
        build_image = 'readthedocs/build:stable'
        self.create_config_file(
            tmpdir,
            {'build': {'image': 'stable'}},
        )
        update_docs = self.get_update_docs_task()
        assert update_docs.config.build.image == build_image

    def test_custom_build_image(self, checkout_path, tmpdir):
        checkout_path.return_value = str(tmpdir)

        build_image = 'readthedocs/build:3.0'
        self.project.container_image = build_image
        self.project.save()

        self.create_config_file(tmpdir, {})
        update_docs = self.get_update_docs_task()
        assert update_docs.config.build.image == build_image

    def test_python_version(self, checkout_path, tmpdir):
        checkout_path.return_value = str(tmpdir)
        self.create_config_file(tmpdir, {})
        # The default version is always 3
        self.project.python_interpreter = 'python2'
        self.project.save()

        config = self.get_update_docs_task().config
        assert config.python.version == 3
        assert config.python_full_version == 3.6

    @patch('readthedocs.doc_builder.environments.BuildEnvironment.run')
    def test_python_requirements(self, run, checkout_path, tmpdir):
        checkout_path.return_value = str(tmpdir)
        requirements_file = 'requirements.txt'
        apply_fs(tmpdir, {requirements_file: ''})
        base_path = self.create_config_file(
            tmpdir,
            {
                'python': {'requirements': requirements_file},
            },
        )

        update_docs = self.get_update_docs_task()
        config = update_docs.config

        python_env = Virtualenv(
            version=self.version,
            build_env=update_docs.build_env,
            config=config,
        )
        update_docs.python_env = python_env
        update_docs.python_env.install_user_requirements()

        args, kwargs = run.call_args
        requirements_file = path.join(str(base_path), requirements_file)

        assert config.python.requirements == requirements_file
        assert requirements_file in args

    @patch('readthedocs.doc_builder.environments.BuildEnvironment.run')
    def test_python_requirements_empty(self, run, checkout_path, tmpdir):
        checkout_path.return_value = str(tmpdir)
        self.create_config_file(
            tmpdir,
            {
                'python': {'requirements': ''},
            },
        )

        update_docs = self.get_update_docs_task()
        config = update_docs.config

        python_env = Virtualenv(
            version=self.version,
            build_env=update_docs.build_env,
            config=config,
        )
        update_docs.python_env = python_env
        update_docs.python_env.install_user_requirements()

        assert config.python.requirements == ''
        assert not run.called

    @patch('readthedocs.doc_builder.environments.BuildEnvironment.run')
    def test_python_install_setup(self, run, checkout_path, tmpdir):
        checkout_path.return_value = str(tmpdir)
        self.create_config_file(
            tmpdir,
            {
                'python': {'install': 'setup.py'},
            },
        )

        update_docs = self.get_update_docs_task()
        config = update_docs.config

        python_env = Virtualenv(
            version=self.version,
            build_env=update_docs.build_env,
            config=config,
        )
        update_docs.python_env = python_env
        update_docs.python_env.install_package()

        args, kwargs = run.call_args

        assert 'setup.py' in args
        assert 'install' in args
        assert config.python.install_with_setup
        assert not config.python.install_with_pip

    @patch('readthedocs.doc_builder.environments.BuildEnvironment.run')
    def test_python_install_pip(self, run, checkout_path, tmpdir):
        checkout_path.return_value = str(tmpdir)
        self.create_config_file(
            tmpdir,
            {
                'python': {'install': 'pip'},
            },
        )

        update_docs = self.get_update_docs_task()
        config = update_docs.config

        python_env = Virtualenv(
            version=self.version,
            build_env=update_docs.build_env,
            config=config,
        )
        update_docs.python_env = python_env
        update_docs.python_env.install_package()

        args, kwargs = run.call_args

        assert 'setup.py' not in args
        assert 'install' in args
        assert config.python.install_with_pip
        assert not config.python.install_with_setup

    def test_python_install_project(self, checkout_path, tmpdir):
        checkout_path.return_value = str(tmpdir)
        self.create_config_file(tmpdir, {})

        self.project.install_project = True
        self.project.save()

        config = self.get_update_docs_task().config

        assert config.python.install_with_setup
        assert not config.python.install_with_pip

    @patch('readthedocs.doc_builder.environments.BuildEnvironment.run')
    def test_python_extra_requirements(self, run, checkout_path, tmpdir):
        checkout_path.return_value = str(tmpdir)
        self.create_config_file(
            tmpdir,
            {
                'python': {
                    'install': 'pip',
                    'extra_requirements': ['docs'],
                },
            },
        )

        update_docs = self.get_update_docs_task()
        config = update_docs.config

        python_env = Virtualenv(
            version=self.version,
            build_env=update_docs.build_env,
            config=config,
        )
        update_docs.python_env = python_env
        update_docs.python_env.install_package()

        args, kwargs = run.call_args

        assert 'setup.py' not in args
        assert 'install' in args
        assert '.[docs]' in args
        assert config.python.install_with_pip
        assert not config.python.install_with_setup

    @patch('readthedocs.doc_builder.environments.BuildEnvironment.run')
    def test_system_packages(self, run, checkout_path, tmpdir):
        checkout_path.return_value = str(tmpdir)
        self.create_config_file(
            tmpdir,
            {
                'python': {
                    'system_packages': True,
                },
            },
        )

        update_docs = self.get_update_docs_task()
        config = update_docs.config

        python_env = Virtualenv(
            version=self.version,
            build_env=update_docs.build_env,
            config=config,
        )
        update_docs.python_env = python_env
        update_docs.python_env.setup_base()

        args, kwargs = run.call_args

        assert '--system-site-packages' in args
        assert config.python.use_system_site_packages

    @pytest.mark.parametrize(
        'value,result',
        [
            ('html', 'sphinx'),
            ('htmldir', 'sphinx_htmldir'),
            ('singlehtml', 'sphinx_singlehtml'),
        ],
    )
    @patch('readthedocs.projects.tasks.get_builder_class')
    def test_sphinx_builder(
            self, get_builder_class, checkout_path, value, result, tmpdir,
    ):
        checkout_path.return_value = str(tmpdir)
        self.create_config_file(tmpdir, {'sphinx': {'builder': value}})

        self.project.documentation_type = result
        self.project.save()

        update_docs = self.get_update_docs_task()
        update_docs.build_docs_html()

        get_builder_class.assert_called_with(result)

    @pytest.mark.skip(
        'This test is not compatible with the new validation around doctype.',
    )
    @patch('readthedocs.projects.tasks.get_builder_class')
    def test_sphinx_builder_default(
            self, get_builder_class, checkout_path, tmpdir,
    ):
        checkout_path.return_value = str(tmpdir)
        self.create_config_file(tmpdir, {})

        self.project.documentation_type = 'mkdocs'
        self.project.save()

        update_docs = self.get_update_docs_task()
        update_docs.build_docs_html()

        get_builder_class.assert_called_with('sphinx')

    @patch('readthedocs.doc_builder.backends.sphinx.BaseSphinx.move')
    @patch('readthedocs.doc_builder.backends.sphinx.BaseSphinx.append_conf')
    @patch('readthedocs.doc_builder.backends.sphinx.BaseSphinx.run')
    def test_sphinx_configuration_default(
            self, run, append_conf, move, checkout_path, tmpdir,
    ):
        """Should be default to find a conf.py file."""
        checkout_path.return_value = str(tmpdir)

        apply_fs(tmpdir, {'conf.py': ''})
        self.create_config_file(tmpdir, {})
        self.project.conf_py_file = ''
        self.project.save()

        update_docs = self.get_update_docs_task()
        config = update_docs.config
        python_env = Virtualenv(
            version=self.version,
            build_env=update_docs.build_env,
            config=config,
        )
        update_docs.python_env = python_env

        update_docs.build_docs_html()

        args, kwargs = run.call_args
        assert kwargs['cwd'] == str(tmpdir)
        append_conf.assert_called_once()
        move.assert_called_once()

    @patch('readthedocs.doc_builder.backends.sphinx.BaseSphinx.move')
    @patch('readthedocs.doc_builder.backends.sphinx.BaseSphinx.append_conf')
    @patch('readthedocs.doc_builder.backends.sphinx.BaseSphinx.run')
    def test_sphinx_configuration_default(
            self, run, append_conf, move, checkout_path, tmpdir,
    ):
        """Should be default to find a conf.py file."""
        checkout_path.return_value = str(tmpdir)

        apply_fs(tmpdir, {'conf.py': ''})
        self.create_config_file(tmpdir, {})
        self.project.conf_py_file = ''
        self.project.save()

        update_docs = self.get_update_docs_task()
        config = update_docs.config
        python_env = Virtualenv(
            version=self.version,
            build_env=update_docs.build_env,
            config=config,
        )
        update_docs.python_env = python_env

        update_docs.build_docs_html()

        args, kwargs = run.call_args
        assert kwargs['cwd'] == str(tmpdir)
        append_conf.assert_called_once()
        move.assert_called_once()

    @patch('readthedocs.doc_builder.backends.sphinx.BaseSphinx.move')
    @patch('readthedocs.doc_builder.backends.sphinx.BaseSphinx.append_conf')
    @patch('readthedocs.doc_builder.backends.sphinx.BaseSphinx.run')
    def test_sphinx_configuration(
            self, run, append_conf, move, checkout_path, tmpdir,
    ):
        checkout_path.return_value = str(tmpdir)
        apply_fs(
            tmpdir, {
                'conf.py': '',
                'docx': {
                    'conf.py': '',
                },
            },
        )
        self.create_config_file(
            tmpdir,
            {
                'sphinx': {
                    'configuration': 'docx/conf.py',
                },
            },
        )

        update_docs = self.get_update_docs_task()
        config = update_docs.config
        python_env = Virtualenv(
            version=self.version,
            build_env=update_docs.build_env,
            config=config,
        )
        update_docs.python_env = python_env

        update_docs.build_docs_html()

        args, kwargs = run.call_args
        assert kwargs['cwd'] == path.join(str(tmpdir), 'docx')
        append_conf.assert_called_once()
        move.assert_called_once()

    @patch('readthedocs.doc_builder.backends.sphinx.BaseSphinx.move')
    @patch('readthedocs.doc_builder.backends.sphinx.BaseSphinx.append_conf')
    @patch('readthedocs.doc_builder.backends.sphinx.BaseSphinx.run')
    def test_sphinx_fail_on_warning(
            self, run, append_conf, move, checkout_path, tmpdir,
    ):
        checkout_path.return_value = str(tmpdir)
        apply_fs(
            tmpdir, {
                'docx': {
                    'conf.py': '',
                },
            },
        )
        self.create_config_file(
            tmpdir,
            {
                'sphinx': {
                    'configuration': 'docx/conf.py',
                    'fail_on_warning': True,
                },
            },
        )

        update_docs = self.get_update_docs_task()
        config = update_docs.config
        python_env = Virtualenv(
            version=self.version,
            build_env=update_docs.build_env,
            config=config,
        )
        update_docs.python_env = python_env

        update_docs.build_docs_html()

        args, kwargs = run.call_args
        assert '-W' in args
        append_conf.assert_called_once()
        move.assert_called_once()

    @patch('readthedocs.doc_builder.backends.mkdocs.BaseMkdocs.move')
    @patch('readthedocs.doc_builder.backends.mkdocs.BaseMkdocs.append_conf')
    @patch('readthedocs.doc_builder.backends.mkdocs.BaseMkdocs.run')
    def test_mkdocs_configuration(
            self, run, append_conf, move, checkout_path, tmpdir,
    ):
        checkout_path.return_value = str(tmpdir)
        apply_fs(
            tmpdir, {
                'mkdocs.yml': '',
                'docx': {
                    'mkdocs.yml': '',
                },
            },
        )
        self.create_config_file(
            tmpdir,
            {
                'mkdocs': {
                    'configuration': 'docx/mkdocs.yml',
                },
            },
        )
        self.project.documentation_type = 'mkdocs'
        self.project.save()

        update_docs = self.get_update_docs_task()
        config = update_docs.config
        python_env = Virtualenv(
            version=self.version,
            build_env=update_docs.build_env,
            config=config,
        )
        update_docs.python_env = python_env

        update_docs.build_docs_html()

        args, kwargs = run.call_args
        assert '--config-file' in args
        assert path.join(str(tmpdir), 'docx/mkdocs.yml') in args
        append_conf.assert_called_once()
        move.assert_called_once()

    @patch('readthedocs.doc_builder.backends.mkdocs.BaseMkdocs.move')
    @patch('readthedocs.doc_builder.backends.mkdocs.BaseMkdocs.append_conf')
    @patch('readthedocs.doc_builder.backends.mkdocs.BaseMkdocs.run')
    def test_mkdocs_fail_on_warning(
            self, run, append_conf, move, checkout_path, tmpdir,
    ):
        checkout_path.return_value = str(tmpdir)
        apply_fs(
            tmpdir, {
                'docx': {
                    'mkdocs.yml': '',
                },
            },
        )
        self.create_config_file(
            tmpdir,
            {
                'mkdocs': {
                    'configuration': 'docx/mkdocs.yml',
                    'fail_on_warning': True,
                },
            },
        )
        self.project.documentation_type = 'mkdocs'
        self.project.save()

        update_docs = self.get_update_docs_task()
        config = update_docs.config
        python_env = Virtualenv(
            version=self.version,
            build_env=update_docs.build_env,
            config=config,
        )
        update_docs.python_env = python_env

        update_docs.build_docs_html()

        args, kwargs = run.call_args
        assert '--strict' in args
        append_conf.assert_called_once()
        move.assert_called_once()

    @pytest.mark.parametrize(
        'value,expected', [
            (ALL, ['one', 'two', 'three']),
            (['one', 'two'], ['one', 'two']),
        ],
    )
    @patch('readthedocs.vcs_support.backends.git.Backend.checkout_submodules')
    def test_submodules_include(
        self, checkout_submodules,
        checkout_path, tmpdir, value, expected,
    ):
        checkout_path.return_value = str(tmpdir)
        self.create_config_file(
            tmpdir,
            {
                'submodules': {
                    'include': value,
                },
            },
        )

        git_repo = make_git_repo(str(tmpdir))
        create_git_submodule(git_repo, 'one')
        create_git_submodule(git_repo, 'two')
        create_git_submodule(git_repo, 'three')

        update_docs = self.get_update_docs_task()
        checkout_path.return_value = git_repo
        update_docs.additional_vcs_operations()

        args, kwargs = checkout_submodules.call_args
        assert set(args[0]) == set(expected)
        assert update_docs.config.submodules.recursive is False

    @patch('readthedocs.vcs_support.backends.git.Backend.checkout_submodules')
    def test_submodules_exclude(
        self, checkout_submodules,
        checkout_path, tmpdir,
    ):
        checkout_path.return_value = str(tmpdir)
        self.create_config_file(
            tmpdir,
            {
                'submodules': {
                    'exclude': ['one'],
                    'recursive': True,
                },
            },
        )

        git_repo = make_git_repo(str(tmpdir))
        create_git_submodule(git_repo, 'one')
        create_git_submodule(git_repo, 'two')
        create_git_submodule(git_repo, 'three')

        update_docs = self.get_update_docs_task()
        checkout_path.return_value = git_repo
        update_docs.additional_vcs_operations()

        args, kwargs = checkout_submodules.call_args
        assert set(args[0]) == {'two', 'three'}
        assert update_docs.config.submodules.recursive is True

    @patch('readthedocs.vcs_support.backends.git.Backend.checkout_submodules')
    def test_submodules_exclude_all(
        self, checkout_submodules,
        checkout_path, tmpdir,
    ):
        checkout_path.return_value = str(tmpdir)
        self.create_config_file(
            tmpdir,
            {
                'submodules': {
                    'exclude': ALL,
                    'recursive': True,
                },
            },
        )

        git_repo = make_git_repo(str(tmpdir))
        create_git_submodule(git_repo, 'one')
        create_git_submodule(git_repo, 'two')
        create_git_submodule(git_repo, 'three')

        update_docs = self.get_update_docs_task()
        checkout_path.return_value = git_repo
        update_docs.additional_vcs_operations()

        checkout_submodules.assert_not_called()

    @patch('readthedocs.vcs_support.backends.git.Backend.checkout_submodules')
    def test_submodules_default_exclude_all(
        self, checkout_submodules,
        checkout_path, tmpdir,
    ):

        checkout_path.return_value = str(tmpdir)
        self.create_config_file(
            tmpdir,
            {},
        )

        git_repo = make_git_repo(str(tmpdir))
        create_git_submodule(git_repo, 'one')
        create_git_submodule(git_repo, 'two')
        create_git_submodule(git_repo, 'three')

        update_docs = self.get_update_docs_task()
        checkout_path.return_value = git_repo
        update_docs.additional_vcs_operations()

        checkout_submodules.assert_not_called()<|MERGE_RESOLUTION|>--- conflicted
+++ resolved
@@ -105,31 +105,8 @@
 
         load_config.assert_called_once_with(
                 path=mock.ANY,
-<<<<<<< HEAD
                 env_config=expected_env_config,
         )
-=======
-                env_config={
-                    'allow_v2': mock.ANY,
-                    'build': {'image': 'readthedocs/build:1.0'},
-                    'defaults': {
-                        'install_project': self.project.install_project,
-                        'formats': [
-                            'htmlzip',
-                            'epub',
-                            'pdf',
-                        ],
-                        'use_system_packages': self.project.use_system_packages,
-                        'requirements_file': self.project.requirements_file,
-                        'python_version': 2,
-                        'sphinx_configuration': mock.ANY,
-                        'build_image': 'readthedocs/build:1.0',
-                        'doctype': self.project.documentation_type,
-                    },
-                },
-            ),
-        ])
->>>>>>> af867c1d
         self.assertEqual(config.python.version, 2)
 
     @mock.patch('readthedocs.doc_builder.config.load_config')
