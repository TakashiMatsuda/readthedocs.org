--- conflicted
+++ resolved
@@ -261,13 +261,10 @@
         '/dashboard/pip/integrations/{integration_id}/sync/': {'status_code': 405},
         '/dashboard/pip/integrations/{integration_id}/delete/': {'status_code': 405},
         '/dashboard/pip/environmentvariables/{environmentvariable_id}/delete/': {'status_code': 405},
-<<<<<<< HEAD
+        '/dashboard/pip/translations/delete/sub/': {'status_code': 405},
+        '/dashboard/pip/version/latest/delete_html/': {'status_code': 405},
         '/dashboard/pip/rules/{automation_rule_id}/delete/': {'status_code': 405},
         '/dashboard/pip/rules/{automation_rule_id}/move/{steps}/': {'status_code': 405},
-=======
-        '/dashboard/pip/translations/delete/sub/': {'status_code': 405},
-        '/dashboard/pip/version/latest/delete_html/': {'status_code': 405},
->>>>>>> f897447d
     }
 
     def get_url_path_ctx(self):
@@ -306,13 +303,10 @@
         '/dashboard/pip/integrations/{integration_id}/sync/': {'status_code': 405},
         '/dashboard/pip/integrations/{integration_id}/delete/': {'status_code': 405},
         '/dashboard/pip/environmentvariables/{environmentvariable_id}/delete/': {'status_code': 405},
-<<<<<<< HEAD
+        '/dashboard/pip/translations/delete/sub/': {'status_code': 405},
+        '/dashboard/pip/version/latest/delete_html/': {'status_code': 405},
         '/dashboard/pip/rules/{automation_rule_id}/delete/': {'status_code': 405},
         '/dashboard/pip/rules/{automation_rule_id}/move/{steps}/': {'status_code': 405},
-=======
-        '/dashboard/pip/translations/delete/sub/': {'status_code': 405},
-        '/dashboard/pip/version/latest/delete_html/': {'status_code': 405},
->>>>>>> f897447d
     }
 
     # Filtered out by queryset on projects that we don't own.
