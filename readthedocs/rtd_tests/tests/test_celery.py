# -*- coding: utf-8 -*-
import os
import shutil
from os.path import exists
from tempfile import mkdtemp

from django.contrib.auth.models import User
from django_dynamic_fixture import get
from mock import MagicMock, patch

from readthedocs.builds.constants import LATEST
from readthedocs.builds.models import Build
from readthedocs.doc_builder.exceptions import VersionLockedError
from readthedocs.projects import tasks
<<<<<<< HEAD
from readthedocs.builds.models import Version

from readthedocs.rtd_tests.utils import (
    create_git_branch, create_git_tag, delete_git_branch)
from readthedocs.rtd_tests.utils import make_test_git
=======
from readthedocs.projects.exceptions import RepositoryError
from readthedocs.projects.models import Project
>>>>>>> af867c1d
from readthedocs.rtd_tests.base import RTDTestCase
from readthedocs.rtd_tests.mocks.mock_api import mock_api
from readthedocs.rtd_tests.utils import (
    create_git_branch,
    create_git_tag,
    delete_git_branch,
    make_test_git,
)


class TestCeleryBuilding(RTDTestCase):

    """
    These tests run the build functions directly.

    They don't use celery
    """

    def setUp(self):
        repo = make_test_git()
        self.repo = repo
        super().setUp()
        self.eric = User(username='eric')
        self.eric.set_password('test')
        self.eric.save()
        self.project = Project.objects.create(
            name='Test Project',
            repo_type='git',
            # Our top-level checkout
            repo=repo,
        )
        self.project.users.add(self.eric)

    def tearDown(self):
        shutil.rmtree(self.repo)
        super().tearDown()

    def test_remove_dirs(self):
        directory = mkdtemp()
        self.assertTrue(exists(directory))
        result = tasks.remove_dirs.delay((directory,))
        self.assertTrue(result.successful())
        self.assertFalse(exists(directory))

    def test_clear_artifacts(self):
        version = self.project.versions.all()[0]
        directory = self.project.get_production_media_path(type_='pdf', version_slug=version.slug)
        os.makedirs(directory)
        self.assertTrue(exists(directory))
        result = tasks.remove_dirs.delay(paths=version.get_artifact_paths())
        self.assertTrue(result.successful())
        self.assertFalse(exists(directory))

        directory = version.project.rtd_build_path(version=version.slug)
        os.makedirs(directory)
        self.assertTrue(exists(directory))
        result = tasks.remove_dirs.delay(paths=version.get_artifact_paths())
        self.assertTrue(result.successful())
        self.assertFalse(exists(directory))

    @patch('readthedocs.projects.tasks.UpdateDocsTaskStep.setup_python_environment', new=MagicMock)
    @patch('readthedocs.projects.tasks.UpdateDocsTaskStep.build_docs', new=MagicMock)
    @patch('readthedocs.projects.tasks.UpdateDocsTaskStep.setup_vcs', new=MagicMock)
    def test_update_docs(self):
        build = get(
            Build, project=self.project,
            version=self.project.versions.first(),
        )
        with mock_api(self.repo) as mapi:
            result = tasks.update_docs_task.delay(
                self.project.pk,
                build_pk=build.pk,
                record=False,
                intersphinx=False,
            )
        self.assertTrue(result.successful())

    @patch('readthedocs.projects.tasks.UpdateDocsTaskStep.setup_python_environment', new=MagicMock)
    @patch('readthedocs.projects.tasks.UpdateDocsTaskStep.build_docs', new=MagicMock)
    @patch('readthedocs.doc_builder.environments.BuildEnvironment.update_build', new=MagicMock)
    @patch('readthedocs.projects.tasks.UpdateDocsTaskStep.setup_vcs')
    def test_update_docs_unexpected_setup_exception(self, mock_setup_vcs):
        exc = Exception()
        mock_setup_vcs.side_effect = exc
        build = get(
            Build, project=self.project,
            version=self.project.versions.first(),
        )
        with mock_api(self.repo) as mapi:
            result = tasks.update_docs_task.delay(
                self.project.pk,
                build_pk=build.pk,
                record=False,
                intersphinx=False,
            )
        self.assertTrue(result.successful())

    @patch('readthedocs.projects.tasks.UpdateDocsTaskStep.setup_python_environment', new=MagicMock)
    @patch('readthedocs.projects.tasks.UpdateDocsTaskStep.setup_vcs', new=MagicMock)
    @patch('readthedocs.doc_builder.environments.BuildEnvironment.update_build', new=MagicMock)
    @patch('readthedocs.projects.tasks.UpdateDocsTaskStep.build_docs')
    def test_update_docs_unexpected_build_exception(self, mock_build_docs):
        exc = Exception()
        mock_build_docs.side_effect = exc
        build = get(
            Build, project=self.project,
            version=self.project.versions.first(),
        )
        with mock_api(self.repo) as mapi:
            result = tasks.update_docs_task.delay(
                self.project.pk,
                build_pk=build.pk,
                record=False,
                intersphinx=False,
            )
        self.assertTrue(result.successful())

    @patch('readthedocs.projects.tasks.UpdateDocsTaskStep.setup_python_environment', new=MagicMock)
    @patch('readthedocs.projects.tasks.UpdateDocsTaskStep.build_docs', new=MagicMock)
    @patch('readthedocs.projects.tasks.UpdateDocsTaskStep.send_notifications')
    @patch('readthedocs.projects.tasks.UpdateDocsTaskStep.setup_vcs')
    def test_no_notification_on_version_locked_error(self, mock_setup_vcs, mock_send_notifications):
        mock_setup_vcs.side_effect = VersionLockedError()

        build = get(
            Build, project=self.project,
            version=self.project.versions.first(),
        )
        with mock_api(self.repo) as mapi:
            result = tasks.update_docs_task.delay(
                self.project.pk,
                build_pk=build.pk,
                record=False,
                intersphinx=False,
            )

        mock_send_notifications.assert_not_called()
        self.assertTrue(result.successful())

    def test_sync_repository(self):
        version = self.project.versions.get(slug=LATEST)
        with mock_api(self.repo):
            result = tasks.sync_repository_task.delay(version.pk)
        self.assertTrue(result.successful())

    @patch('readthedocs.projects.tasks.api_v2')
    @patch('readthedocs.projects.models.Project.checkout_path')
    def test_check_duplicate_reserved_version_latest(self, checkout_path, api_v2):
        create_git_branch(self.repo, 'latest')
        create_git_tag(self.repo, 'latest')

        # Create dir where to clone the repo
        local_repo = os.path.join(mkdtemp(), 'local')
        os.mkdir(local_repo)
        checkout_path.return_value = local_repo

        version = self.project.versions.get(slug=LATEST)
        sync_repository = tasks.UpdateDocsTaskStep()
        sync_repository.version = version
        sync_repository.project = self.project
        with self.assertRaises(RepositoryError) as e:
            sync_repository.sync_repo()
        self.assertEqual(
            str(e.exception),
            RepositoryError.DUPLICATED_RESERVED_VERSIONS,
        )

        delete_git_branch(self.repo, 'latest')
        sync_repository.sync_repo()
        api_v2.project().sync_versions.post.assert_called()

    @patch('readthedocs.projects.tasks.api_v2')
    @patch('readthedocs.projects.models.Project.checkout_path')
    def test_check_duplicate_reserved_version_stable(self, checkout_path, api_v2):
        create_git_branch(self.repo, 'stable')
        create_git_tag(self.repo, 'stable')

        # Create dir where to clone the repo
        local_repo = os.path.join(mkdtemp(), 'local')
        os.mkdir(local_repo)
        checkout_path.return_value = local_repo

        version = self.project.versions.get(slug=LATEST)
        sync_repository = tasks.UpdateDocsTaskStep()
        sync_repository.version = version
        sync_repository.project = self.project
        with self.assertRaises(RepositoryError) as e:
            sync_repository.sync_repo()
        self.assertEqual(
            str(e.exception),
            RepositoryError.DUPLICATED_RESERVED_VERSIONS,
        )

        # TODO: Check that we can build properly after
        # deleting the tag.

    @patch('readthedocs.projects.tasks.api_v2')
    def test_check_duplicate_no_reserved_version(self, api_v2):
        create_git_branch(self.repo, 'no-reserved')
        create_git_tag(self.repo, 'no-reserved')

        version = self.project.versions.get(slug=LATEST)
        sync_repository = tasks.UpdateDocsTaskStep()
        sync_repository.version = version
        sync_repository.project = self.project
        sync_repository.sync_repo()

        api_v2.project().sync_versions.post.assert_called()

    def test_public_task_exception(self):
        """
        Test when a PublicTask rises an Exception.

        The exception should be caught and added to the ``info`` attribute of
        the result. Besides, the task should be SUCCESS.
        """
        from readthedocs.core.utils.tasks import PublicTask
        from readthedocs.worker import app

        @app.task(name='public_task_exception', base=PublicTask)
        def public_task_exception():
            raise Exception('Something bad happened')

        result = public_task_exception.delay()

        # although the task risen an exception, it's success since we add the
        # exception into the ``info`` attributes
        self.assertEqual(result.status, 'SUCCESS')
<<<<<<< HEAD
        self.assertEqual(result.info, {
            'task_name': 'public_task_exception',
            'context': {},
            'public_data': {},
            'error': 'Something bad happened',
        })

    @patch('readthedocs.builds.managers.log')
    def test_sync_files_logging_when_wrong_version_pk(self, mock_logger):
        self.assertFalse(Version.objects.filter(pk=345343).exists())
        tasks.sync_files(project_pk=None, version_pk=345343)
        mock_logger.warning.assert_called_with('Version not found for the pk = 345343')

    @patch('readthedocs.builds.managers.log')
    def test_move_files_logging_when_wrong_version_pk(self, mock_logger):
        self.assertFalse(Version.objects.filter(pk=345343).exists())
        tasks.move_files(version_pk=345343, hostname=None)
        mock_logger.warning.assert_called_with('Version not found for the pk = 345343')

    @patch('readthedocs.builds.managers.log')
    def test_update_search_logging_when_wrong_version_pk(self, mock_logger):
        self.assertFalse(Version.objects.filter(pk=345343).exists())
        tasks.update_search(version_pk=345343, commit=None)
        mock_logger.warning.assert_called_with('Version not found for the pk = 345343')

    @patch('readthedocs.builds.managers.log')
    def test_fileify_logging_when_wrong_version_pk(self, mock_logger):
        self.assertFalse(Version.objects.filter(pk=345343).exists())
        tasks.fileify(version_pk=345343, commit=None)
        mock_logger.warning.assert_called_with('Version not found for the pk = 345343')
=======
        self.assertEqual(
            result.info, {
                'task_name': 'public_task_exception',
                'context': {},
                'public_data': {},
                'error': 'Something bad happened',
            },
        )
>>>>>>> af867c1d
<|MERGE_RESOLUTION|>--- conflicted
+++ resolved
@@ -12,16 +12,9 @@
 from readthedocs.builds.models import Build
 from readthedocs.doc_builder.exceptions import VersionLockedError
 from readthedocs.projects import tasks
-<<<<<<< HEAD
 from readthedocs.builds.models import Version
-
-from readthedocs.rtd_tests.utils import (
-    create_git_branch, create_git_tag, delete_git_branch)
-from readthedocs.rtd_tests.utils import make_test_git
-=======
 from readthedocs.projects.exceptions import RepositoryError
 from readthedocs.projects.models import Project
->>>>>>> af867c1d
 from readthedocs.rtd_tests.base import RTDTestCase
 from readthedocs.rtd_tests.mocks.mock_api import mock_api
 from readthedocs.rtd_tests.utils import (
@@ -250,38 +243,6 @@
         # although the task risen an exception, it's success since we add the
         # exception into the ``info`` attributes
         self.assertEqual(result.status, 'SUCCESS')
-<<<<<<< HEAD
-        self.assertEqual(result.info, {
-            'task_name': 'public_task_exception',
-            'context': {},
-            'public_data': {},
-            'error': 'Something bad happened',
-        })
-
-    @patch('readthedocs.builds.managers.log')
-    def test_sync_files_logging_when_wrong_version_pk(self, mock_logger):
-        self.assertFalse(Version.objects.filter(pk=345343).exists())
-        tasks.sync_files(project_pk=None, version_pk=345343)
-        mock_logger.warning.assert_called_with('Version not found for the pk = 345343')
-
-    @patch('readthedocs.builds.managers.log')
-    def test_move_files_logging_when_wrong_version_pk(self, mock_logger):
-        self.assertFalse(Version.objects.filter(pk=345343).exists())
-        tasks.move_files(version_pk=345343, hostname=None)
-        mock_logger.warning.assert_called_with('Version not found for the pk = 345343')
-
-    @patch('readthedocs.builds.managers.log')
-    def test_update_search_logging_when_wrong_version_pk(self, mock_logger):
-        self.assertFalse(Version.objects.filter(pk=345343).exists())
-        tasks.update_search(version_pk=345343, commit=None)
-        mock_logger.warning.assert_called_with('Version not found for the pk = 345343')
-
-    @patch('readthedocs.builds.managers.log')
-    def test_fileify_logging_when_wrong_version_pk(self, mock_logger):
-        self.assertFalse(Version.objects.filter(pk=345343).exists())
-        tasks.fileify(version_pk=345343, commit=None)
-        mock_logger.warning.assert_called_with('Version not found for the pk = 345343')
-=======
         self.assertEqual(
             result.info, {
                 'task_name': 'public_task_exception',
@@ -290,4 +251,27 @@
                 'error': 'Something bad happened',
             },
         )
->>>>>>> af867c1d
+
+    @patch('readthedocs.builds.managers.log')
+    def test_sync_files_logging_when_wrong_version_pk(self, mock_logger):
+        self.assertFalse(Version.objects.filter(pk=345343).exists())
+        tasks.sync_files(project_pk=None, version_pk=345343)
+        mock_logger.warning.assert_called_with('Version not found for the pk = 345343')
+
+    @patch('readthedocs.builds.managers.log')
+    def test_move_files_logging_when_wrong_version_pk(self, mock_logger):
+        self.assertFalse(Version.objects.filter(pk=345343).exists())
+        tasks.move_files(version_pk=345343, hostname=None)
+        mock_logger.warning.assert_called_with('Version not found for the pk = 345343')
+
+    @patch('readthedocs.builds.managers.log')
+    def test_update_search_logging_when_wrong_version_pk(self, mock_logger):
+        self.assertFalse(Version.objects.filter(pk=345343).exists())
+        tasks.update_search(version_pk=345343, commit=None)
+        mock_logger.warning.assert_called_with('Version not found for the pk = 345343')
+
+    @patch('readthedocs.builds.managers.log')
+    def test_fileify_logging_when_wrong_version_pk(self, mock_logger):
+        self.assertFalse(Version.objects.filter(pk=345343).exists())
+        tasks.fileify(version_pk=345343, commit=None)
+        mock_logger.warning.assert_called_with('Version not found for the pk = 345343')