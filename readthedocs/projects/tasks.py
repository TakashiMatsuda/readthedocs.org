"""Tasks related to projects, including fetching repository code, cleaning
``conf.py`` files, and rebuilding documentation.
"""
import fnmatch
import os
import shutil
import json
import logging
import socket
import requests
import datetime

from celery import task
from django.conf import settings
from django.core.urlresolvers import reverse
from django.utils.translation import ugettext_lazy as _
from slumber.exceptions import HttpClientError

from builds.models import Build, Version
from core.utils import send_email, run_on_app_servers
from doc_builder.loader import loading as builder_loading
from doc_builder.base import restoring_chdir
from doc_builder.environments import DockerEnvironment
from projects.exceptions import ProjectImportError
from projects.models import ImportedFile, Project
from projects.utils import run, make_api_version, make_api_project
from projects.constants import LOG_TEMPLATE
from projects import symlinks
from privacy.loader import Syncer
from tastyapi import api, apiv2
from search.parse_json import process_all_json_files
from search.utils import process_mkdocs_json
from restapi.utils import index_search_request
from vcs_support import utils as vcs_support_utils
import tastyapi

try:
    from readthedocs.projects.signals import before_vcs, after_vcs, before_build, after_build
except:
    from projects.signals import before_vcs, after_vcs, before_build, after_build


log = logging.getLogger(__name__)

HTML_ONLY = getattr(settings, 'HTML_ONLY_PROJECTS', ())


@task(default_retry_delay=7 * 60, max_retries=5)
@restoring_chdir
def update_docs(pk, version_pk=None, build_pk=None, record=True, docker=False,
                pdf=True, man=True, epub=True, dash=True,
                search=True, force=False, intersphinx=True, localmedia=True,
                api=None, basic=False, **kwargs):
    """
    The main entry point for updating documentation.

    It handles all of the logic around whether a project is imported or we
    created it.  Then it will build the html docs and other requested parts.

    `pk`
        Primary key of the project to update

    `record`
        Whether or not to keep a record of the update in the database. Useful
        for preventing changes visible to the end-user when running commands
        from the shell, for example.

    """
    # Dependency injection to allow for testing
    if api is None:
        api = tastyapi.api
        apiv2 = tastyapi.apiv2
    else:
        apiv2 = api

    start_time = datetime.datetime.utcnow()
<<<<<<< HEAD
    
=======
>>>>>>> c7dfc31f
    try:
        project_data = api.project(pk).get()
    except HttpClientError:
        log.exception(LOG_TEMPLATE.format(project=pk, version='', msg='Failed to get project data on build. Erroring.'))
    project = make_api_project(project_data)
    # Don't build skipped projects
    if project.skip:
        log.info(LOG_TEMPLATE.format(project=project.slug, version='', msg='Skipping'))
        return
    else:
        log.info(LOG_TEMPLATE.format(project=project.slug, version='', msg='Building'))
    version = ensure_version(api, project, version_pk)
    build = create_build(build_pk)
    results = {}

    # Build Servery stuff
    try:
        record_build(api=api, build=build, record=record, results=results, state='cloning')
        vcs_results = setup_vcs(version, build, api)
        if vcs_results:
            results.update(vcs_results)

        if project.documentation_type == 'auto':
            update_documentation_type(version, apiv2)

        if docker or settings.DOCKER_ENABLE:
            record_build(api=api, build=build, record=record, results=results, state='building')
            docker = DockerEnvironment(version)
            build_results = docker.build()
            results.update(build_results)
        else:
            record_build(api=api, build=build, record=record, results=results, state='installing')
            setup_results = setup_environment(version)
            results.update(setup_results)

            record_build(api=api, build=build, record=record, results=results, state='building')
            build_results = build_docs(version, force, pdf, man, epub, dash, search, localmedia)
            results.update(build_results)

    except vcs_support_utils.LockTimeout, e:
        results['checkout'] = (423, "", "Version locked, retrying in 5 minutes.")
        log.info(LOG_TEMPLATE.format(project=version.project.slug,
                                     version=version.slug, msg="Unable to lock, will retry"))
        # http://celery.readthedocs.org/en/3.0/userguide/tasks.html#retrying
        # Should completely retry the task for us until max_retries is exceeded
        update_docs.retry(exc=e, throw=False)
    except ProjectImportError, e:
        results['checkout'] = (404, "", 'Failed to import project; skipping build.\n\nError\n-----\n\n%s' % e.message)
        # Close out build in finally with error.
        pass
    except Exception, e:
        log.error(LOG_TEMPLATE.format(project=version.project.slug,
                                      version=version.slug, msg="Top-level Build Failure"), exc_info=True)
    finally:
        record_build(api=api, build=build, record=record, results=results, state='finished', start_time=start_time)
        record_pdf(api=api, record=record, results=results, state='finished', version=version)
        log.info(LOG_TEMPLATE.format(project=version.project.slug, version='', msg='Build finished'))

    build_id = build.get('id')
    # Web Server Tasks
    if build_id:
        finish_build.delay(
            version_pk=version.pk,
            build_pk=build_id,
            hostname=socket.gethostname(),
            html=results.get('html', [404])[0] == 0,
            localmedia=results.get('localmedia', [404])[0] == 0,
            search=results.get('search', [404])[0] == 0,
            pdf=results.get('pdf', [404])[0] == 0,
            epub=results.get('epub', [404])[0] == 0,
        )


def ensure_version(api, project, version_pk):
    """
    Ensure we're using a sane version.
    """

    if version_pk:
        version_data = api.version(version_pk).get()
    else:
        version_data = api.version(project.slug).get(slug='latest')['objects'][0]
    version = make_api_version(version_data)
    return version


def update_documentation_type(version, api):
    """
    Automatically determine the doc type for a user.
    """

    checkout_path = version.project.checkout_path(version.slug)
    os.chdir(checkout_path)
    files = run('find .')[1].split('\n')
    markdown = sphinx = 0
    for filename in files:
        if fnmatch.fnmatch(filename, '*.md') or fnmatch.fnmatch(filename, '*.markdown'):
            markdown += 1
        elif fnmatch.fnmatch(filename, '*.rst'):
            sphinx += 1
    ret = 'sphinx'
    if markdown > sphinx:
        ret = 'mkdocs'
    project_data = api.project(version.project.pk).get()
    project_data['documentation_type'] = ret
    api.project(version.project.pk).put(project_data)
    version.project.documentation_type = ret


def docker_build(version, pdf=True, man=True, epub=True, dash=True,
                 search=True, force=False, intersphinx=True, localmedia=True):
    """
    The code that executes inside of docker
    """
    environment_results = setup_environment(version)
    results = build_docs(version=version, force=force, pdf=pdf, man=man,
                         epub=epub, dash=dash, search=search, localmedia=localmedia)
    results.update(environment_results)
    return results


def setup_vcs(version, build, api):
    """
    Update the checkout of the repo to make sure it's the latest.
    This also syncs versions in the DB.
    """

    log.info(LOG_TEMPLATE.format(project=version.project.slug,
                                 version=version.slug, msg='Updating docs from VCS'))
    try:
        update_output = update_imported_docs(version.pk, api)
        commit = version.project.vcs_repo(version.slug).commit
        if commit:
            build['commit'] = commit
    except ProjectImportError:
        log.error(LOG_TEMPLATE.format(project=version.project.slug, version=version.slug,
                                      msg='Failed to import project; skipping build'), exc_info=True)
        raise
    return update_output


@task()
def update_imported_docs(version_pk, api=None):
    """
    Check out or update the given project's repository.
    """
    if api is None:
        api = tastyapi.api

    version_data = api.version(version_pk).get()
    version = make_api_version(version_data)
    project = version.project
    ret_dict = {}

    # Make Dirs
    if not os.path.exists(project.doc_path):
        os.makedirs(project.doc_path)

    if not project.vcs_repo():
        raise ProjectImportError(("Repo type '{0}' unknown".format(project.repo_type)))

    with project.repo_nonblockinglock(version=version,
                                      max_lock_age=getattr(settings, 'REPO_LOCK_SECONDS', 30)):

        before_vcs.send(sender=version)
        # Get the actual code on disk
        if version:
            log.info(
                LOG_TEMPLATE.format(
                    project=project.slug,
                    version=version.slug,
                    msg='Checking out version {slug}: {identifier}'.format(
                        slug=version.slug,
                        identifier=version.identifier
                    )
                )
            )
            version_slug = version.slug
            version_repo = project.vcs_repo(version_slug)
            ret_dict['checkout'] = version_repo.checkout(
                version.identifier,
            )
        else:
            # Does this ever get called?
            log.info(LOG_TEMPLATE.format(
                project=project.slug, version=version.slug, msg='Updating to latest revision'))
            version_slug = 'latest'
            version_repo = project.vcs_repo(version_slug)
            ret_dict['checkout'] = version_repo.update()

        after_vcs.send(sender=version)

        # Update tags/version

        version_post_data = {'repo': version_repo.repo_url}

        if version_repo.supports_tags:
            version_post_data['tags'] = [
                {'identifier': v.identifier,
                 'verbose_name': v.verbose_name,
                 } for v in version_repo.tags
            ]

        if version_repo.supports_branches:
            version_post_data['branches'] = [
                {'identifier': v.identifier,
                 'verbose_name': v.verbose_name,
                 } for v in version_repo.branches
            ]

        try:
            apiv2.project(project.pk).sync_versions.post(version_post_data)
        except Exception, e:
            print "Sync Versions Exception: %s" % e.message
    return ret_dict


def setup_environment(version):
    """
    Build the virtualenv and install the project into it.

    Always build projects with a virtualenv.
    """
    ret_dict = {}
    project = version.project
    build_dir = os.path.join(project.venv_path(version=version.slug), 'build')
    if os.path.exists(build_dir):
        log.info(LOG_TEMPLATE.format(project=project.slug, version=version.slug, msg='Removing existing build dir'))
        shutil.rmtree(build_dir)
    if project.use_system_packages:
        site_packages = '--system-site-packages'
    else:
        site_packages = '--no-site-packages'
    # Here the command has been modified to support different
    # interpreters.
    ret_dict['venv'] = run(
        '{cmd} {site_packages} {path}'.format(
            cmd='virtualenv-2.7 -p {interpreter}'.format(
                interpreter=project.python_interpreter),
            site_packages=site_packages,
            path=project.venv_path(version=version.slug)
        )
    )
    # Other code expects sphinx-build to be installed inside the
    # virtualenv.  Using the -I option makes sure it gets installed
    # even if it is already installed system-wide (and
    # --system-site-packages is used)
    if project.use_system_packages:
        ignore_option = '-I'
    else:
        ignore_option = ''

    wheeldir = os.path.join(settings.SITE_ROOT, 'deploy', 'wheels')
    ret_dict['doc_builder'] = run(
        (
            '{cmd} install --use-wheel --find-links={wheeldir} -U {ignore_option} '
            'sphinx==1.2.2 virtualenv==1.10.1 setuptools==1.1 docutils==0.11 mkdocs==0.11.1 mock==1.0.1 pillow==2.6.1'
            ' readthedocs-sphinx-ext==0.4.4'
        ).format(
            cmd=project.venv_bin(version=version.slug, bin='pip'),
            ignore_option=ignore_option,
            wheeldir=wheeldir,
        )
    )

    # Handle requirements

    requirements_file_path = project.requirements_file
    checkout_path = project.checkout_path(version.slug)
    if not requirements_file_path:
        docs_dir = builder_loading.get(project.documentation_type)(version).docs_dir()
        for path in [docs_dir, '']:
            for req_file in ['pip_requirements.txt', 'requirements.txt']:
                test_path = os.path.join(checkout_path, path, req_file)
                print('Testing %s' % test_path)
                if os.path.exists(test_path):
                    requirements_file_path = test_path
                    break

    if requirements_file_path:
        os.chdir(checkout_path)
        ret_dict['requirements'] = run(
            '{cmd} install --exists-action=w -r {requirements}'.format(
                cmd=project.venv_bin(version=version.slug, bin='pip'),
                requirements=requirements_file_path))

    # Handle setup.py

    os.chdir(project.checkout_path(version.slug))
    if os.path.isfile("setup.py"):
        if getattr(settings, 'USE_PIP_INSTALL', False):
            ret_dict['install'] = run(
                '{cmd} install --ignore-installed .'.format(
                    cmd=project.venv_bin(version=version.slug, bin='pip')))
        else:
            ret_dict['install'] = run(
                '{cmd} setup.py install --force'.format(
                    cmd=project.venv_bin(version=version.slug,
                                         bin='python')))
    else:
        ret_dict['install'] = (999, "", "No setup.py, skipping install")
    return ret_dict


@task()
def build_docs(version, force, pdf, man, epub, dash, search, localmedia):
    """
    This handles the actual building of the documentation
    """

    project = version.project
    results = {}

    before_build.send(sender=version)

    with project.repo_nonblockinglock(version=version,
                                      max_lock_age=getattr(settings, 'REPO_LOCK_SECONDS', 30)):
        html_builder = builder_loading.get(project.documentation_type)(version)
        if force:
            html_builder.force()
        html_builder.append_conf()
        results['html'] = html_builder.build()
        if results['html'][0] == 0:
            html_builder.move()

        # Gracefully attempt to move files via task on web workers.
        try:
            move_files.delay(
                version_pk=version.pk,
                html=True,
                hostname=socket.gethostname(),
            )
        except socket.error:
            pass

        fake_results = (999, "Project Skipped, Didn't build",
                        "Project Skipped, Didn't build")
        if 'mkdocs' in project.documentation_type:
            if search:
                try:
                    search_builder = builder_loading.get('mkdocs_json')(version)
                    results['search'] = search_builder.build()
                    if results['search'][0] == 0:
                        search_builder.move()
                except:
                    log.error(LOG_TEMPLATE.format(
                        project=project.slug, version=version.slug, msg="JSON Build Error"), exc_info=True)

        if 'sphinx' in project.documentation_type:
            # Search builder. Creates JSON from docs and sends it to the
            # server.
            if search:
                try:
                    search_builder = builder_loading.get(
                        'sphinx_search')(version)
                    results['search'] = search_builder.build()
                    if results['search'][0] == 0:
                        # Copy json for safe keeping
                        search_builder.move()
                except:
                    log.error(LOG_TEMPLATE.format(
                        project=project.slug, version=version.slug, msg="JSON Build Error"), exc_info=True)
            # Local media builder for singlepage HTML download archive
            if localmedia:
                try:
                    localmedia_builder = builder_loading.get(
                        'sphinx_singlehtmllocalmedia')(version)
                    results['localmedia'] = localmedia_builder.build()
                    if results['localmedia'][0] == 0:
                        localmedia_builder.move()
                except:
                    log.error(LOG_TEMPLATE.format(
                        project=project.slug, version=version.slug, msg="Local Media HTML Build Error"), exc_info=True)

            # Optional build steps
            if version.project.slug not in HTML_ONLY and not project.skip:
                if pdf:
                    pdf_builder = builder_loading.get('sphinx_pdf')(version)
                    results['pdf'] = pdf_builder.build()
                    # Always move pdf results even when there's an error.
                    # if pdf_results[0] == 0:
                    pdf_builder.move()
                else:
                    results['pdf'] = fake_results
                if epub:
                    epub_builder = builder_loading.get('sphinx_epub')(version)
                    results['epub'] = epub_builder.build()
                    if results['epub'][0] == 0:
                        epub_builder.move()
                else:
                    results['epub'] = fake_results

    after_build.send(sender=version)

    return results


def create_build(build_pk):
    """
    Old placeholder for build creation. Now it just gets it from the database.
    """
    if build_pk:
        build = api.build(build_pk).get()
        for key in ['project', 'version', 'resource_uri', 'absolute_uri']:
            if key in build:
                del build[key]
    else:
        build = {}
    return build


def record_build(api, record, build, results, state, start_time=None):
    """
    Record a build by hitting the API.

    Returns nothing
    """

    if not record:
        return None

    setup_steps = ['checkout', 'venv', 'doc_builder', 'requirements', 'install']
    output_steps = ['html']
    all_steps = setup_steps + output_steps

    build['state'] = state
    if 'html' in results:
        build['success'] = results['html'][0] == 0
    else:
        build['success'] = False

    # Set global state
    # for step in all_steps:
    #     if results.get(step, False):
    #         if results.get(step)[0] != 0:
    #             results['success'] = False

    build['exit_code'] = max([results.get(step, [0])[0] for step in all_steps])

    build['setup'] = build['setup_error'] = ""
    build['output'] = build['error'] = ""

    if start_time:
        build['length'] = (datetime.datetime.utcnow() - start_time).total_seconds()

    for step in setup_steps:
        if step in results:
            build['setup'] += "\n\n%s\n-----\n\n" % step
            try:
                build['setup'] += results.get(step)[1]
            except (IndexError, TypeError):
                pass
            build['setup_error'] += "\n\n%s\n-----\n\n" % step
            try:
                build['setup_error'] += results.get(step)[2]
            except (IndexError, TypeError):
                pass

    for step in output_steps:
        if step in results:
            build['output'] += "\n\n%s\n-----\n\n" % step
            try:
                build['output'] += results.get(step)[1]
            except (IndexError, TypeError):
                pass
            build['error'] += "\n\n%s\n-----\n\n" % step
            try:
                build['error'] += results.get(step)[2]
            except (IndexError, TypeError):
                pass

    # Attempt to stop unicode errors on build reporting
    for key, val in build.items():
        if isinstance(val, basestring):
            build[key] = val.decode('utf-8', 'ignore')

    try:
        api.build(build['id']).put(build)
    except Exception:
        log.error("Unable to post a new build", exc_info=True)


def record_pdf(api, record, results, state, version):
    if not record or 'sphinx' not in version.project.documentation_type:
        return None
    try:
        if 'pdf' in results:
            pdf_exit = results['pdf'][0]
            pdf_success = pdf_exit == 0
            pdf_output = results['pdf'][1]
            pdf_error = results['pdf'][2]
        else:
            pdf_exit = 999
            pdf_success = False
            pdf_output = pdf_error = "PDF Failed"

        pdf_output = pdf_output.decode('utf-8', 'ignore')
        pdf_error = pdf_error.decode('utf-8', 'ignore')

        api.build.post(dict(
            state=state,
            project='/api/v1/project/%s/' % version.project.pk,
            version='/api/v1/version/%s/' % version.pk,
            success=pdf_success,
            type='pdf',
            output=pdf_output,
            error=pdf_error,
            exit_code=pdf_exit,
        ))
    except Exception:
        log.error(LOG_TEMPLATE.format(project=version.project.slug,
                                      version=version.slug, msg="Unable to post a new build"), exc_info=True)


###########
# Web tasks
###########


@task(queue='web')
def finish_build(version_pk, build_pk, hostname=None, html=False, localmedia=False, search=False, pdf=False, epub=False):
    """
    Build Finished, do house keeping bits
    """
    version = Version.objects.get(pk=version_pk)
    build = Build.objects.get(pk=build_pk)

    if html:
        version.active = True
        version.built = True
        version.save()

    move_files(
        version_pk=version_pk,
        hostname=hostname,
        html=html,
        localmedia=localmedia,
        search=search,
        pdf=pdf,
        epub=epub,
    )

    symlinks.symlink_cnames(version)
    symlinks.symlink_translations(version)
    symlinks.symlink_subprojects(version)
    if version.project.single_version:
        symlinks.symlink_single_version(version)
    else:
        symlinks.remove_symlink_single_version(version)

    # Delayed tasks
    update_static_metadata.delay(version.project.pk)
    fileify.delay(version.pk, commit=build.commit)
    update_search.delay(version.pk, commit=build.commit)
    if not html and version.slug != 'stable' and build.exit_code != 423:
        send_notifications.delay(version.pk, build_pk=build.pk)


@task(queue='web')
def move_files(version_pk, hostname, html=False, localmedia=False, search=False, pdf=False, epub=False):
    version = Version.objects.get(pk=version_pk)

    if html:
        from_path = version.project.artifact_path(version=version.slug, type=version.project.documentation_type)
        target = version.project.rtd_build_path(version.slug)
        Syncer.copy(from_path, target, host=hostname)

    if 'sphinx' in version.project.documentation_type:
        if localmedia:
            from_path = version.project.artifact_path(version=version.slug, type='sphinx_localmedia')
            to_path = version.project.get_production_media_path(type='htmlzip', version_slug=version.slug, include_file=False)
            Syncer.copy(from_path, to_path, host=hostname)
        if search:
            from_path = version.project.artifact_path(version=version.slug, type='sphinx_search')
            to_path = version.project.get_production_media_path(type='json', version_slug=version.slug, include_file=False)
            Syncer.copy(from_path, to_path, host=hostname)
        # Always move PDF's because the return code lies.
        if pdf:
            from_path = version.project.artifact_path(version=version.slug, type='sphinx_pdf')
            to_path = version.project.get_production_media_path(type='pdf', version_slug=version.slug, include_file=False)
            Syncer.copy(from_path, to_path, host=hostname)
        if epub:
            from_path = version.project.artifact_path(version=version.slug, type='sphinx_epub')
            to_path = version.project.get_production_media_path(type='epub', version_slug=version.slug, include_file=False)
            Syncer.copy(from_path, to_path, host=hostname)

    if 'mkdocs' in version.project.documentation_type:
        if search:
            from_path = version.project.artifact_path(version=version.slug, type='mkdocs_json')
            to_path = version.project.get_production_media_path(type='json', version_slug=version.slug, include_file=False)
            Syncer.copy(from_path, to_path, host=hostname)


@task(queue='web')
def update_search(version_pk, commit):

    version = Version.objects.get(pk=version_pk)

    if 'sphinx' in version.project.documentation_type:
        page_list = process_all_json_files(version, build_dir=False)
    elif 'mkdocs' in version.project.documentation_type:
        page_list = process_mkdocs_json(version, build_dir=False)
    else:
        log.error('Unknown documentation type: %s' % version.project.documentation_type)
        return

    log_msg = ' '.join([page['path'] for page in page_list])
    log.info("(Search Index) Sending Data: %s [%s]" % (version.project.slug, log_msg))
    index_search_request(version=version, page_list=page_list, commit=commit)


@task(queue='web')
def fileify(version_pk, commit):
    """
    Create ImportedFile objects for all of a version's files.

    This is a prereq for indexing the docs for search.
    It also causes celery-haystack to kick off an index of the file.
    """
    version = Version.objects.get(pk=version_pk)
    project = version.project

    if not commit:
        log.info(LOG_TEMPLATE.format(
            project=project.slug, version=version.slug, msg='Imported File not being built because no commit information'))

    path = project.rtd_build_path(version.slug)
    if path:
        log.info(LOG_TEMPLATE.format(
            project=project.slug, version=version.slug, msg='Creating ImportedFiles'))
        for root, dirnames, filenames in os.walk(path):
            for filename in filenames:
                if fnmatch.fnmatch(filename, '*.html'):
                    dirpath = os.path.join(root.replace(path, '').lstrip('/'),
                                           filename.lstrip('/'))
                    obj, created = ImportedFile.objects.get_or_create(
                        project=project,
                        version=version,
                        path=dirpath,
                        name=filename,
                        commit=commit,
                    )
                    if not created:
                        obj.save()
        # Delete ImportedFiles from previous versions
        ImportedFile.objects.filter(project=project, version=version).exclude(commit=commit).delete()
    else:
        log.info(LOG_TEMPLATE.format(project=project.slug, version=version.slug, msg='No ImportedFile files'))


@task(queue='web')
def send_notifications(version_pk, build_pk):
    version = Version.objects.get(pk=version_pk)
    build = Build.objects.get(pk=build_pk)

    for hook in version.project.webhook_notifications.all():
        webhook_notification(version, build, hook.url)
    for email in version.project.emailhook_notifications.all().values_list('email', flat=True):
        email_notification(version, build, email)


def email_notification(version, build, email):
    log.debug(LOG_TEMPLATE.format(project=version.project.slug, version=version.slug,
                                  msg='sending email to: %s' % email))
    context = {'version': version,
               'project': version.project,
               'build': build,
               'build_url': 'https://{0}{1}'.format(
                   getattr(settings, 'PRODUCTION_DOMAIN', 'readthedocs.org'),
                   build.get_absolute_url()),
               'unsub_url': 'https://{0}{1}'.format(
                   getattr(settings, 'PRODUCTION_DOMAIN', 'readthedocs.org'),
                   reverse('projects_notifications', args=[version.project.slug])),
               }

    if build.commit:
        title = _('Failed: {project.name} ({commit})').format(commit=build.commit[:8], **context)
    else:
        title = _('Failed: {project.name} ({version.verbose_name})').format(**context)

    send_email(
        email,
        title,
        template='projects/email/build_failed.txt',
        template_html='projects/email/build_failed.html',
        context=context
    )


def webhook_notification(version, build, hook_url):
    data = json.dumps({
        'name': project.name,
        'slug': project.slug,
        'build': {
            'id': build.id,
            'success': build.success,
            'date': build.date.strftime('%Y-%m-%d %H:%M:%S'),
        }
    })
    log.debug(LOG_TEMPLATE.format(project=project.slug, version='', msg='sending notification to: %s' % hook_url))
    requests.post(hook_url, data=data)


@task(queue='web')
def update_static_metadata(project_pk, path=None):
    """Update static metadata JSON file

    Metadata settings include the following project settings:

    version
      The default version for the project, default: `latest`

    language
      The default language for the project, default: `en`

    languages
      List of languages built by linked translation projects.
    """
    project = Project.objects.get(pk=project_pk)
    if not path:
        path = project.static_metadata_path()

    log.info(LOG_TEMPLATE.format(
        project=project.slug,
        version='',
        msg='Updating static metadata',
    ))
    translations = [trans.language for trans in project.translations.all()]
    languages = set(translations)
    # Convert to JSON safe types
    metadata = {
        'version': project.default_version,
        'language': project.language,
        'languages': list(languages),
        'single_version': project.single_version,
    }
    try:
        fh = open(path, 'w+')
        json.dump(metadata, fh)
        fh.close()
        Syncer.copy(path, path, host=socket.gethostname(), file=True)
    except (AttributeError, IOError) as e:
        log.debug(LOG_TEMPLATE.format(
            project=project.slug,
            version='',
            msg='Cannot write to metadata.json: {0}'.format(e)
        ))


#@periodic_task(run_every=crontab(hour="*", minute="*/5", day_of_week="*"))
def update_docs_pull(record=False, pdf=False, man=False, force=False):
    """
    A high-level interface that will update all of the projects.

    This is mainly used from a cronjob or management command.
    """
    for version in Version.objects.filter(built=True):
        try:
            update_docs(
                pk=version.project.pk, version_pk=version.pk, record=record, pdf=pdf, man=man)
        except Exception, e:
            log.error("update_docs_pull failed", exc_info=True)

##############
# Random Tasks
##############


@task()
def remove_dir(path):
    """
    Remove a directory on the build/celery server.

    This is mainly a wrapper around shutil.rmtree so that app servers
    can kill things on the build server.
    """
    log.info("Removing %s" % path)
    shutil.rmtree(path)


@task(queue='web')
def clear_artifacts(version_pk):
    """ Remove artifacts from the web servers. """
    version = Version.objects.get(pk=version_pk)
    run_on_app_servers('rm -rf %s' % version.project.get_production_media_path(type='pdf', version_slug=version.slug))
    run_on_app_servers('rm -rf %s' % version.project.get_production_media_path(type='epub', version_slug=version.slug))
    run_on_app_servers('rm -rf %s' % version.project.get_production_media_path(type='htmlzip', version_slug=version.slug))
    run_on_app_servers('rm -rf %s' % version.project.rtd_build_path(version=version.slug))

# @task()
# def update_config_from_json(version_pk):
#     """
#     Check out or update the given project's repository.
#     """
# Remove circular import
#     from projects.forms import ImportProjectForm
#     version_data = api.version(version_pk).get()
#     version = make_api_version(version_data)
#     project = version.project
#     log.debug(LOG_TEMPLATE.format(project=project.slug, version=version.slug, msg="Checking for json config"))
#     try:
#         rtd_json = open(os.path.join(
#             project.checkout_path(version.slug),
#             '.rtd.json'
#         ))
#         json_obj = json.load(rtd_json)
#         for key in json_obj.keys():
# Treat the defined fields on the Import form as
# the canonical list of allowed user editable fields.
# This is in essense just another UI for that form.
#             if key not in ImportProjectForm._meta.fields:
#                 del json_obj[key]
#     except IOError:
#         log.debug(LOG_TEMPLATE.format(project=project.slug, version=version.slug, msg="No rtd.json found."))
#         return None

#     project_data = api.project(project.pk).get()
#     project_data.update(json_obj)
#     api.project(project.pk).put(project_data)
#     log.debug(LOG_TEMPLATE.format(project=project.slug, version=version.slug, msg="Updated from JSON."))

# def update_state(version):
#     """
#     Keep state between the repo and the database
#     """
#     log.debug(LOG_TEMPLATE.format(project=version.project.slug, version=version.slug, msg='Setting config values from .rtd.yml'))
#     try:
#         update_config_from_json(version.pk)
#     except Exception, e:
# Never kill the build, but log the error
#         log.error(LOG_TEMPLATE.format(project=version.project.slug, version=version.slug, msg='Failure in config parsing code: %s ' % e.message))


# @task()
# def zenircbot_notification(version_id):
#     version = version.objects.get(id=version_id)
#     message = "build of %s successful" % version
#     redis_obj = redis.redis(**settings.redis)
# irc = getattr(settings, 'irc_channel', '#readthedocs-build')
#     try:
#         redis_obj.publish('out',
#                           json.dumps({
#                               'version': 1,
#                               'type': 'privmsg',
#                               'data': {
#                                   'to': irc,
#                                   'message': message,
#                               }
#                           }))
#     except redis.connectionerror:
#         return

# @task()
# def clear_artifacts(version_pk):
#     """ Remove artifacts from the build server. """
# Stop doing this for now as it causes 403s if people build things back to
# back some times because of a race condition
#     version_data = api.version(version_pk).get()
#     version = make_api_version(version_data)
#     run('rm -rf %s' % version.project.full_epub_path(version.slug))
#     run('rm -rf %s' % version.project.full_man_path(version.slug))
#     run('rm -rf %s' % version.project.full_build_path(version.slug))
#     run('rm -rf %s' % version.project.full_latex_path(version.slug))

# @periodic_task(run_every=crontab(hour="*/12", minute="*", day_of_week="*"))
# def update_mirror_docs():
#     """
#     A periodic task used to update all projects that we mirror.
#     """
#     record = False
#     current = datetime.datetime.now()
# Only record one build a day, at midnight.
#     if current.hour == 0 and current.minute == 0:
#         record = True
#     data = apiv2.project().get(mirror=True, page_size=500)
#     for project_data in data['results']:
#         p = make_api_project(project_data)
#         update_docs(pk=p.pk, record=record)<|MERGE_RESOLUTION|>--- conflicted
+++ resolved
@@ -74,10 +74,6 @@
         apiv2 = api
 
     start_time = datetime.datetime.utcnow()
-<<<<<<< HEAD
-    
-=======
->>>>>>> c7dfc31f
     try:
         project_data = api.project(pk).get()
     except HttpClientError:
