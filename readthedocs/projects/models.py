--- conflicted
+++ resolved
@@ -705,11 +705,7 @@
             if current_stable:
                 identifier_updated = (
                     new_stable.identifier != current_stable.identifier)
-<<<<<<< HEAD
-                if identifier_updated and current_stable.machine:
-=======
                 if identifier_updated and current_stable.active and current_stable.machine:
->>>>>>> c8a72f5b
                     log.info(
                         "Update stable version: {project}:{version}".format(
                             project=self.slug,
