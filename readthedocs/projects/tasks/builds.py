--- conflicted
+++ resolved
@@ -296,14 +296,6 @@
             max_concurrent_builds = settings.RTD_MAX_CONCURRENT_BUILDS
 
         if concurrency_limit_reached:
-<<<<<<< HEAD
-            # By raising this exception and using ``autoretry_for``, Celery
-            # will handle this automatically calling ``on_retry``
-            log.info("Concurrency limit reached, retrying task.")
-            raise BuildMaxConcurrencyError(
-                BuildMaxConcurrencyError.message.format(
-                    limit=max_concurrent_builds,
-=======
             # By calling ``retry`` Celery will raise an exception and call ``on_retry``.
             # NOTE: autoretry_for doesn't work with exceptions raised from before_start,
             # it only works if they are raised from the run/execute method.
@@ -313,7 +305,6 @@
                     BuildMaxConcurrencyError.message.format(
                         limit=max_concurrent_builds,
                     )
->>>>>>> aceb849c
                 )
             )
 
@@ -335,13 +326,8 @@
         # required arguments.
         self.data.version_pk, self.data.build_pk = args
 
-<<<<<<< HEAD
-        log.bind(build_pk=self.data.build_pk)
-        log.info('Running task.', name=self.name)
-=======
         log.bind(build_id=self.data.build_pk)
         log.info("Running task.", name=self.name)
->>>>>>> aceb849c
 
         self.data.start_time = timezone.now()
         self.data.environment_class = DockerBuildEnvironment
