"""Project views for authenticated users."""

import structlog

from allauth.socialaccount.models import SocialAccount
from django.conf import settings
from django.contrib import messages
from django.db.models import Count, Q
from django.http import (
    Http404,
    HttpResponse,
    HttpResponseBadRequest,
    HttpResponseRedirect,
)
from django.middleware.csrf import get_token
from django.shortcuts import get_object_or_404
from django.urls import reverse
from django.utils import timezone
from django.utils.safestring import mark_safe
from django.utils.translation import gettext_lazy as _
from django.views.generic import ListView, TemplateView
from formtools.wizard.views import SessionWizardView
from vanilla import (
    CreateView,
    DeleteView,
    DetailView,
    FormView,
    GenericModelView,
    GenericView,
    UpdateView,
)

from readthedocs.analytics.models import PageView
from readthedocs.builds.forms import RegexAutomationRuleForm, VersionForm
from readthedocs.builds.models import (
    AutomationRuleMatch,
    RegexAutomationRule,
    Version,
    VersionAutomationRule,
)
from readthedocs.core.history import UpdateChangeReasonPostView
from readthedocs.core.mixins import ListViewWithForm, PrivateViewMixin
from readthedocs.core.utils.extend import SettingsOverrideObject
from readthedocs.integrations.models import HttpExchange, Integration
from readthedocs.oauth.services import registry
from readthedocs.oauth.tasks import attach_webhook
from readthedocs.oauth.utils import update_webhook
from readthedocs.projects import tasks
from readthedocs.projects.filters import ProjectListFilterSet
from readthedocs.projects.forms import (
    DomainForm,
    EmailHookForm,
    EnvironmentVariableForm,
    IntegrationForm,
    ProjectAdvancedForm,
    ProjectAdvertisingForm,
    ProjectBasicsForm,
    ProjectExtraForm,
    ProjectRelationshipForm,
    RedirectForm,
    TranslationForm,
    UpdateProjectForm,
    UserForm,
    WebHookForm,
)
from readthedocs.projects.models import (
    Domain,
    EmailHook,
    EnvironmentVariable,
    Project,
    ProjectRelationship,
    WebHook,
)
from readthedocs.projects.notifications import EmailConfirmNotification
from readthedocs.projects.utils import get_csv_file
from readthedocs.projects.views.base import ProjectAdminMixin
from readthedocs.projects.views.mixins import (
    ProjectImportMixin,
    ProjectRelationListMixin,
)
from readthedocs.search.models import SearchQuery

log = structlog.get_logger(__name__)


class ProjectDashboard(PrivateViewMixin, ListView):

    """Project dashboard."""

    model = Project
    template_name = 'projects/project_dashboard.html'

    # pylint: disable=arguments-differ
    def get_context_data(self, **kwargs):
        context = super().get_context_data(**kwargs)
        # Set the default search to search files instead of projects
        context['type'] = 'file'

        if settings.RTD_EXT_THEME_ENABLED:
            filter = ProjectListFilterSet(self.request.GET, queryset=self.get_queryset())
            context['filter'] = filter
            context['project_list'] = filter.qs
            # Alternatively, dynamically override super()-derived `project_list` context_data
            # context[self.get_context_object_name(filter.qs)] = filter.qs

        return context

    def validate_primary_email(self, user):
        """
        Sends a persistent error notification.

        Checks if the user has a primary email or if the primary email
        is verified or not. Sends a persistent error notification if
        either of the condition is False.
        """
        email_qs = user.emailaddress_set.filter(primary=True)
        email = email_qs.first()
        if not email or not email.verified:
            notification = EmailConfirmNotification(user=user, success=False)
            notification.send()

    def get_queryset(self):
        sort = self.request.GET.get('sort')
        if sort not in ['modified_date', '-modified_date', 'slug', '-slug']:
            sort = 'slug'
        return Project.objects.dashboard(self.request.user).order_by(sort)

    def get(self, request, *args, **kwargs):
        self.validate_primary_email(request.user)
        return super(ProjectDashboard, self).get(self, request, *args, **kwargs)


class ProjectMixin(PrivateViewMixin):

    """Common pieces for model views of Project."""

    model = Project
    lookup_url_kwarg = 'project_slug'
    lookup_field = 'slug'
    context_object_name = 'project'

    def get_queryset(self):
        return self.model.objects.for_admin_user(self.request.user)


class ProjectUpdate(ProjectMixin, UpdateView):

    form_class = UpdateProjectForm
    success_message = _('Project settings updated')
    template_name = 'projects/project_edit.html'

    def get_success_url(self):
        return reverse('projects_detail', args=[self.object.slug])


class ProjectAdvancedUpdate(ProjectMixin, UpdateView):

    form_class = ProjectAdvancedForm
    success_message = _('Project settings updated')
    template_name = 'projects/project_advanced.html'

    def get_success_url(self):
        return reverse('projects_detail', args=[self.object.slug])


class ProjectDelete(UpdateChangeReasonPostView, ProjectMixin, DeleteView):

    success_message = _('Project deleted')
    template_name = 'projects/project_delete.html'

    def get_context_data(self, **kwargs):
        context = super().get_context_data(**kwargs)
        context['is_superproject'] = (
            self.object.subprojects.all().exists()
        )
        return context

    def get_success_url(self):
        return reverse('projects_dashboard')


class ProjectVersionMixin(ProjectAdminMixin, PrivateViewMixin):

    model = Version
    context_object_name = 'version'
    form_class = VersionForm
    lookup_url_kwarg = 'version_slug'
    lookup_field = 'slug'

    def get_success_url(self):
        return reverse(
            'project_version_list',
            kwargs={'project_slug': self.get_project().slug},
        )


class ProjectVersionEditMixin(ProjectVersionMixin):

    def get_queryset(self):
        return Version.internal.public(
            user=self.request.user,
            project=self.get_project(),
            only_active=False,
        )

    def get_form(self, data=None, files=None, **kwargs):
        # This overrides the method from `ProjectAdminMixin`,
        # since we don't have a project.
        return self.get_form_class()(data, files, **kwargs)

    def form_valid(self, form):
        version = form.save()
        if form.has_changed():
            if 'active' in form.changed_data and version.active is False:
                log.info('Removing files for version.', version_slug=version.slug)
                tasks.clean_project_resources(
                    version.project,
                    version,
                )
                version.built = False
                version.save()
        return HttpResponseRedirect(self.get_success_url())


class ProjectVersionCreate(ProjectVersionEditMixin, CreateView):

    template_name = 'projects/project_version_detail.html'


class ProjectVersionDetail(ProjectVersionEditMixin, UpdateView):

    template_name = 'projects/project_version_detail.html'


class ProjectVersionDeleteHTML(ProjectVersionMixin, GenericModelView):

    http_method_names = ['post']

    def post(self, request, *args, **kwargs):
        version = self.get_object()
        if not version.active:
            version.built = False
            version.save()
            log.info('Removing files for version.', version_slug=version.slug)
            tasks.clean_project_resources(
                version.project,
                version,
            )
        else:
            return HttpResponseBadRequest(
                "Can't delete HTML for an active version.",
            )
        return HttpResponseRedirect(self.get_success_url())


class ImportWizardView(ProjectImportMixin, PrivateViewMixin, SessionWizardView):

    """
    Project import wizard.

    The get and post methods are overridden in order to save the initial_dict data
    per session (since it's per class).
    """

    form_list = [
        ('basics', ProjectBasicsForm),
        ('extra', ProjectExtraForm),
    ]
    condition_dict = {'extra': lambda self: self.is_advanced()}

    initial_dict_key = 'initial-data'

    def get(self, *args, **kwargs):
        # The method from the parent should run first,
        # as the storage is initialized there.
        response = super().get(*args, **kwargs)
        self._set_initial_dict()
        return response

    def _set_initial_dict(self):
        """Set or restore the initial_dict from the session."""
        if self.initial_dict:
            self.storage.data[self.initial_dict_key] = self.initial_dict
        else:
            self.initial_dict = self.storage.data.get(self.initial_dict_key, {})

    def post(self, *args, **kwargs):  # pylint: disable=arguments-differ
        self._set_initial_dict()

        log.bind(user_username=self.request.user.username)

        if self.request.user.profile.banned:
            log.info('Rejecting project POST from shadowbanned user.')
            return HttpResponseRedirect(reverse('homepage'))

        # The storage is reset after everything is done.
        return super().post(*args, **kwargs)

    def get_form_kwargs(self, step=None):
        """Get args to pass into form instantiation."""
        kwargs = {}
        kwargs['user'] = self.request.user
        if step == 'basics':
            kwargs['show_advanced'] = True
        return kwargs

    def get_template_names(self):
        """Return template names based on step name."""
        return 'projects/import_{}.html'.format(self.steps.current)

    def done(self, form_list, **kwargs):
        """
        Save form data as object instance.

        Don't save form data directly, instead bypass documentation building and
        other side effects for now, by signalling a save without commit. Then,
        finish by added the members to the project and saving.
        """
        form_data = self.get_all_cleaned_data()
        extra_fields = ProjectExtraForm.Meta.fields
        # expect the first form; manually wrap in a list in case it's a
        # View Object, as it is in Python 3.
        basics_form = list(form_list)[0]
        # Save the basics form to create the project instance, then alter
        # attributes directly from other forms
        project = basics_form.save()

        # Remove tags to avoid setting them in raw instead of using ``.add``
        tags = form_data.pop('tags', [])

        for field, value in list(form_data.items()):
            if field in extra_fields:
                setattr(project, field, value)
        project.save()

        self.finish_import_project(self.request, project, tags)

        return HttpResponseRedirect(
            reverse('projects_detail', args=[project.slug]),
        )

    def is_advanced(self):
        """Determine if the user selected the `show advanced` field."""
        data = self.get_cleaned_data_for_step('basics') or {}
        return data.get('advanced', True)


class ImportView(PrivateViewMixin, TemplateView):

    """
    On GET, show the source an import view, on POST, mock out a wizard.

    If we are accepting POST data, use the fields to seed the initial data in
    :py:class:`ImportWizardView`.  The import templates will redirect the form to
    `/dashboard/import`
    """

    template_name = 'projects/project_import.html'
    wizard_class = ImportWizardView

    def get(self, request, *args, **kwargs):
        """
        Display list of repositories to import.

        Adds a warning to the listing if any of the accounts connected for the
        user are not supported accounts.
        """
        deprecated_accounts = (
            SocialAccount.objects
            .filter(user=self.request.user)
            .exclude(
                provider__in=[
                    service.adapter.provider_id for service in registry
                ],
            )
        )  # yapf: disable
        for account in deprecated_accounts:
            provider_account = account.get_provider_account()
            messages.error(
                request,
                mark_safe((
                    _(
                        'There is a problem with your {service} account, '
                        'try reconnecting your account on your '
                        '<a href="{url}">connected services page</a>.',
                    ).format(
                        service=provider_account.get_brand()['name'],
                        url=reverse('socialaccount_connections'),
                    )
                )),  # yapf: disable
            )
        return super().get(request, *args, **kwargs)

    def post(self, request, *args, **kwargs):
        initial_data = {}
        initial_data['basics'] = {}
        for key in ['name', 'repo', 'repo_type', 'remote_repository', 'default_branch']:
            initial_data['basics'][key] = request.POST.get(key)
        initial_data['extra'] = {}
        for key in ['description', 'project_url']:
            initial_data['extra'][key] = request.POST.get(key)
        request.method = 'GET'
        return self.wizard_class.as_view(initial_dict=initial_data)(request)

    def get_context_data(self, **kwargs):
        context = super().get_context_data(**kwargs)
        context['view_csrf_token'] = get_token(self.request)
        context['has_connected_accounts'] = SocialAccount.objects.filter(
            user=self.request.user,
        ).exists()
        return context


class ProjectRelationshipMixin(ProjectAdminMixin, PrivateViewMixin):

    model = ProjectRelationship
    form_class = ProjectRelationshipForm
    lookup_field = 'child__slug'
    lookup_url_kwarg = 'subproject_slug'

    def get_queryset(self):
        self.project = self.get_project()
        return self.model.objects.filter(parent=self.project)

    def get_form(self, data=None, files=None, **kwargs):
        kwargs['user'] = self.request.user
        return super().get_form(data, files, **kwargs)

    def get_success_url(self):
        return reverse('projects_subprojects', args=[self.get_project().slug])


class ProjectRelationshipList(ProjectRelationListMixin, ProjectRelationshipMixin, ListView):

    def get_context_data(self, **kwargs):
        ctx = super().get_context_data(**kwargs)
        ctx['superproject'] = self.project.superprojects.first()
        return ctx


class ProjectRelationshipCreate(ProjectRelationshipMixin, CreateView):

    pass


class ProjectRelationshipUpdate(ProjectRelationshipMixin, UpdateView):

    pass


class ProjectRelationshipDelete(ProjectRelationshipMixin, DeleteView):

    http_method_names = ['post']


class ProjectUsersMixin(ProjectAdminMixin, PrivateViewMixin):

    form_class = UserForm

    def get_queryset(self):
        project = self.get_project()
        return project.users.all()

    def get_success_url(self):
        return reverse('projects_users', args=[self.get_project().slug])

    def _is_last_user(self):
        return self.get_queryset().count() <= 1


class ProjectUsersCreateList(ProjectUsersMixin, FormView):

    template_name = 'projects/project_users.html'

    def form_valid(self, form):
        form.save()
        return HttpResponseRedirect(self.get_success_url())

    def get_context_data(self, **kwargs):
        context = super().get_context_data(**kwargs)
        context['users'] = self.get_queryset()
        context['is_last_user'] = self._is_last_user()
        return context


class ProjectUsersDelete(ProjectUsersMixin, GenericView):

    http_method_names = ['post']

    def post(self, request, *args, **kwargs):
        username = self.request.POST.get('username')
        user = get_object_or_404(
            self.get_queryset(),
            username=username,
        )
        if self._is_last_user():
            return HttpResponseBadRequest(_(f'{username} is the last owner, can\'t be removed'))

        project = self.get_project()
        project.users.remove(user)

        if user == request.user:
            return HttpResponseRedirect(reverse('projects_dashboard'))

        return HttpResponseRedirect(self.get_success_url())


class ProjectNotificationsMixin(ProjectAdminMixin, PrivateViewMixin):

    def get_success_url(self):
        return reverse(
            'projects_notifications',
            args=[self.get_project().slug],
        )


class ProjectNotifications(ProjectNotificationsMixin, TemplateView):

    """Project notification view and form view."""

    template_name = 'projects/project_notifications.html'
    email_form = EmailHookForm

    def get_email_form(self):
        project = self.get_project()
        return self.email_form(
            self.request.POST or None,
            project=project,
        )

    def post(self, request, *args, **kwargs):
        if 'email' in request.POST:
            email_form = self.get_email_form()
            if email_form.is_valid():
                email_form.save()
        return HttpResponseRedirect(self.get_success_url())

    def _has_old_webhooks(self):
        """
        Check if the project has webhooks from the old implementation created.

        Webhooks from the old implementation don't have a custom payload.
        """
        project = self.get_project()
        return (
            project.webhook_notifications
            .filter(Q(payload__isnull=True) | Q(payload=''))
            .exists()
        )

    def get_context_data(self, **kwargs):
        context = super().get_context_data()

        project = self.get_project()
        emails = project.emailhook_notifications.all()
        context.update(
            {
                'email_form': self.get_email_form(),
                'emails': emails,
                'has_old_webhooks': self._has_old_webhooks(),
            },
        )
        return context


class ProjectNotificationsDelete(ProjectNotificationsMixin, GenericView):

    http_method_names = ['post']

    def post(self, request, *args, **kwargs):
        project = self.get_project()
        try:
            project.emailhook_notifications.get(
                email=request.POST.get('email'),
            ).delete()
        except EmailHook.DoesNotExist:
            try:
                project.webhook_notifications.get(
                    url=request.POST.get('email'),
                ).delete()
            except WebHook.DoesNotExist:
                raise Http404
        return HttpResponseRedirect(self.get_success_url())


class WebHookMixin(ProjectAdminMixin, PrivateViewMixin):

    model = WebHook
    lookup_url_kwarg = 'webhook_pk'
    form_class = WebHookForm

    def get_success_url(self):
        return reverse(
            'projects_webhooks',
            args=[self.get_project().slug],
        )


class WebHookList(WebHookMixin, ListView):

    pass


class WebHookCreate(WebHookMixin, CreateView):

    def get_success_url(self):
        return reverse(
            'projects_webhooks_edit',
            args=[self.get_project().slug, self.object.pk],
        )


class WebHookUpdate(WebHookMixin, UpdateView):

    def get_success_url(self):
        return reverse(
            'projects_webhooks_edit',
            args=[self.get_project().slug, self.object.pk],
        )


class WebHookDelete(WebHookMixin, DeleteView):

    http_method_names = ['post']


class WebHookExchangeDetail(WebHookMixin, DetailView):

    model = HttpExchange
    lookup_url_kwarg = 'webhook_exchange_pk'
    webhook_url_kwarg = 'webhook_pk'
    template_name = 'projects/webhook_exchange_detail.html'

    def get_queryset(self):
        # NOTE: We are explicitly using the id instead of the the object
        # to avoid a bug where the id is wrongly casted as an uuid.
<<<<<<< HEAD
=======
        # https://code.djangoproject.com/ticket/33450
>>>>>>> bbe2ebf0
        return self.model.objects.filter(webhook__id=self.get_webhook().id)

    def get_webhook(self):
        return get_object_or_404(
            WebHook,
            pk=self.kwargs[self.webhook_url_kwarg],
            project=self.get_project(),
        )


class ProjectTranslationsMixin(ProjectAdminMixin, PrivateViewMixin):

    def get_success_url(self):
        return reverse(
            'projects_translations',
            args=[self.get_project().slug],
        )


class ProjectTranslationsListAndCreate(ProjectTranslationsMixin, FormView):

    """Project translations view and form view."""

    form_class = TranslationForm
    template_name = 'projects/project_translations.html'

    def form_valid(self, form):
        form.save()
        return HttpResponseRedirect(self.get_success_url())

    def get_form(self, data=None, files=None, **kwargs):
        kwargs['parent'] = self.get_project()
        kwargs['user'] = self.request.user
        return self.form_class(data, files, **kwargs)

    def get_context_data(self, **kwargs):
        context = super().get_context_data(**kwargs)
        project = self.get_project()
        context['lang_projects'] = project.translations.all()
        return context


class ProjectTranslationsDelete(ProjectTranslationsMixin, GenericView):

    http_method_names = ['post']

    def post(self, request, *args, **kwargs):
        project = self.get_project()
        translation = self.get_translation(kwargs['child_slug'])
        project.translations.remove(translation)
        return HttpResponseRedirect(self.get_success_url())

    def get_translation(self, slug):
        project = self.get_project()
        translation = get_object_or_404(
            project.translations,
            slug=slug,
        )
        return translation


class ProjectRedirectsMixin(ProjectAdminMixin, PrivateViewMixin):

    """Project redirects view and form view."""

    def get_success_url(self):
        return reverse(
            'projects_redirects',
            args=[self.get_project().slug],
        )


class ProjectRedirects(ProjectRedirectsMixin, FormView):

    form_class = RedirectForm
    template_name = 'projects/project_redirects.html'

    def form_valid(self, form):
        form.save()
        return HttpResponseRedirect(self.get_success_url())

    def get_context_data(self, **kwargs):
        context = super().get_context_data(**kwargs)
        project = self.get_project()
        context['redirects'] = project.redirects.all()
        return context


class ProjectRedirectsDelete(ProjectRedirectsMixin, GenericView):

    http_method_names = ['post']

    def post(self, request, *args, **kwargs):
        project = self.get_project()
        redirect = get_object_or_404(
            project.redirects,
            pk=request.POST.get('id_pk'),
        )
        if redirect.project == project:
            redirect.delete()
        else:
            raise Http404
        return HttpResponseRedirect(self.get_success_url())


class DomainMixin(ProjectAdminMixin, PrivateViewMixin):
    model = Domain
    form_class = DomainForm
    lookup_url_kwarg = 'domain_pk'

    def get_success_url(self):
        return reverse('projects_domains', args=[self.get_project().slug])

    def get_context_data(self, **kwargs):
        context = super().get_context_data(**kwargs)
        project = self.get_project()
        context['enabled'] = self._is_enabled(project)
        return context

    def _is_enabled(self, project):
        """Should we allow custom domains for this project?"""
        return True


class DomainListBase(DomainMixin, ListViewWithForm):

    def get_context_data(self, **kwargs):
        ctx = super().get_context_data(**kwargs)

        # Get the default docs domain
        ctx['default_domain'] = (
            settings.PUBLIC_DOMAIN
            if settings.USE_SUBDOMAIN
            else settings.PRODUCTION_DOMAIN
        )

        return ctx


class DomainList(SettingsOverrideObject):

    _default_class = DomainListBase


class DomainCreateBase(DomainMixin, CreateView):

    def post(self, request, *args, **kwargs):
        project = self.get_project()
        if self._is_enabled(project):
            return super().post(request, *args, **kwargs)
        return HttpResponse('Action not allowed', status=401)

    def get_success_url(self):
        """Redirect to the edit view so users can follow the next steps."""
        return reverse(
            'projects_domains_edit',
            args=[
                self.get_project().slug,
                self.object.pk,
            ],
        )


class DomainCreate(SettingsOverrideObject):

    _default_class = DomainCreateBase


class DomainUpdateBase(DomainMixin, UpdateView):

    def post(self, request, *args, **kwargs):
        project = self.get_project()
        if self._is_enabled(project):
            return super().post(request, *args, **kwargs)
        return HttpResponse('Action not allowed', status=401)


class DomainUpdate(SettingsOverrideObject):

    _default_class = DomainUpdateBase


class DomainDelete(DomainMixin, DeleteView):

    pass


class IntegrationMixin(ProjectAdminMixin, PrivateViewMixin):

    """Project external service mixin for listing webhook objects."""

    model = Integration
    integration_url_field = 'integration_pk'
    form_class = IntegrationForm

    def get_queryset(self):
        return self.get_integration_queryset()

    def get_object(self):
        return self.get_integration()

    def get_integration_queryset(self):
        self.project = self.get_project()
        return self.model.objects.filter(project=self.project)

    def get_integration(self):
        """Return project integration determined by url kwarg."""
        if self.integration_url_field not in self.kwargs:
            return None
        return get_object_or_404(
            Integration,
            pk=self.kwargs[self.integration_url_field],
            project=self.get_project(),
        )

    def get_success_url(self):
        return reverse('projects_integrations', args=[self.get_project().slug])

    def get_template_names(self):
        if self.template_name:
            return self.template_name
        return 'projects/integration{}.html'.format(self.template_name_suffix)


class IntegrationList(IntegrationMixin, ListView):

    pass


class IntegrationCreate(IntegrationMixin, CreateView):

    def form_valid(self, form):
        self.object = form.save()
        if self.object.has_sync:
            attach_webhook(
                project_pk=self.get_project().pk,
                user_pk=self.request.user.pk,
                integration=self.object
            )
        return HttpResponseRedirect(self.get_success_url())

    def get_success_url(self):
        return reverse(
            'projects_integrations_detail',
            kwargs={
                'project_slug': self.get_project().slug,
                'integration_pk': self.object.id,
            },
        )


class IntegrationDetail(IntegrationMixin, DetailView):

    # Some of the templates can be combined, we'll avoid duplicating templates
    SUFFIX_MAP = {
        Integration.GITHUB_WEBHOOK: 'webhook',
        Integration.GITLAB_WEBHOOK: 'webhook',
        Integration.BITBUCKET_WEBHOOK: 'webhook',
        Integration.API_WEBHOOK: 'generic_webhook',
    }

    def get_template_names(self):
        if self.template_name:
            return self.template_name
        integration_type = self.get_integration().integration_type
        suffix = self.SUFFIX_MAP.get(integration_type, integration_type)
        return (
            'projects/integration_{}{}.html'
            .format(suffix, self.template_name_suffix)
        )


class IntegrationDelete(IntegrationMixin, DeleteView):

    http_method_names = ['post']


class IntegrationExchangeDetail(IntegrationMixin, DetailView):

    model = HttpExchange
    lookup_url_kwarg = 'exchange_pk'
    template_name = 'projects/integration_exchange_detail.html'

    def get_queryset(self):
        # NOTE: We are explicitly using the id instead of the the object
        # to avoid a bug where the id is wrongly casted as an uuid.
<<<<<<< HEAD
=======
        # https://code.djangoproject.com/ticket/33450
>>>>>>> bbe2ebf0
        return self.model.objects.filter(integrations__id=self.get_integration().id)

    def get_object(self):
        return DetailView.get_object(self)


class IntegrationWebhookSync(IntegrationMixin, GenericView):

    """
    Resync a project webhook.

    The signal will add a success/failure message on the request.
    """

    def post(self, request, *args, **kwargs):
        # pylint: disable=unused-argument
        if 'integration_pk' in kwargs:
            integration = self.get_integration()
            update_webhook(self.get_project(), integration, request=request)
        else:
            # This is a brute force form of the webhook sync, if a project has a
            # webhook or a remote repository object, the user should be using
            # the per-integration sync instead.
            attach_webhook(
                project_pk=self.get_project().pk,
                user_pk=request.user.pk,
            )
        return HttpResponseRedirect(self.get_success_url())

    def get_success_url(self):
        return reverse('projects_integrations', args=[self.get_project().slug])


class ProjectAdvertisingUpdate(PrivateViewMixin, UpdateView):

    model = Project
    form_class = ProjectAdvertisingForm
    success_message = _('Project has been opted out from advertisement support')
    template_name = 'projects/project_advertising.html'
    lookup_url_kwarg = 'project_slug'
    lookup_field = 'slug'

    def get_queryset(self):
        return self.model.objects.for_admin_user(self.request.user)

    def get_success_url(self):
        return reverse('projects_advertising', args=[self.object.slug])


class EnvironmentVariableMixin(ProjectAdminMixin, PrivateViewMixin):

    """Environment Variables to be added when building the Project."""

    model = EnvironmentVariable
    form_class = EnvironmentVariableForm
    lookup_url_kwarg = 'environmentvariable_pk'

    def get_success_url(self):
        return reverse(
            'projects_environmentvariables',
            args=[self.get_project().slug],
        )


class EnvironmentVariableList(EnvironmentVariableMixin, ListView):

    pass


class EnvironmentVariableCreate(EnvironmentVariableMixin, CreateView):

    pass


class EnvironmentVariableDelete(EnvironmentVariableMixin, DeleteView):

    http_method_names = ['post']


class AutomationRuleMixin(ProjectAdminMixin, PrivateViewMixin):

    model = VersionAutomationRule
    lookup_url_kwarg = 'automation_rule_pk'

    def get_success_url(self):
        return reverse(
            'projects_automation_rule_list',
            args=[self.get_project().slug],
        )


class AutomationRuleList(AutomationRuleMixin, ListView):

    def get_context_data(self, **kwargs):
        context = super().get_context_data(**kwargs)
        context['matches'] = (
            AutomationRuleMatch.objects
            .filter(rule__project=self.get_project())
        )
        return context


class AutomationRuleMove(AutomationRuleMixin, GenericModelView):

    http_method_names = ['post']

    def post(self, request, *args, **kwargs):
        rule = self.get_object()
        steps = int(self.kwargs.get('steps', 0))
        rule.move(steps)
        return HttpResponseRedirect(
            reverse(
                'projects_automation_rule_list',
                args=[self.get_project().slug],
            )
        )


class AutomationRuleDelete(AutomationRuleMixin, DeleteView):

    http_method_names = ['post']


class RegexAutomationRuleMixin(AutomationRuleMixin):

    model = RegexAutomationRule
    form_class = RegexAutomationRuleForm


class RegexAutomationRuleCreate(RegexAutomationRuleMixin, CreateView):
    pass


class RegexAutomationRuleUpdate(RegexAutomationRuleMixin, UpdateView):
    pass


class SearchAnalyticsBase(ProjectAdminMixin, PrivateViewMixin, TemplateView):

    template_name = 'projects/projects_search_analytics.html'
    http_method_names = ['get']

    def get(self, request, *args, **kwargs):
        download_data = request.GET.get('download', False)
        if download_data:
            return self._get_csv_data()
        return super().get(request, *args, **kwargs)

    def get_context_data(self, **kwargs):
        context = super().get_context_data(**kwargs)
        project = self.get_project()
        enabled = self._is_enabled(project)
        context.update({'enabled': enabled})
        if not enabled:
            return context

        # data for plotting the line-chart
        query_count_of_1_month = SearchQuery.generate_queries_count_of_one_month(
            project.slug,
        )

        queries = []
        qs = SearchQuery.objects.filter(project=project)
        if qs.exists():
            qs = (
                qs.values('query')
                .annotate(count=Count('id'))
                .order_by('-count', 'query')
                .values_list('query', 'count', 'total_results')
            )

            # only show top 100 queries
            queries = qs[:100]

        context.update(
            {
                'queries': queries,
                'query_count_of_1_month': query_count_of_1_month,
            },
        )
        return context

    def _get_csv_data(self):
        """Generate raw csv data of search queries."""
        project = self.get_project()
        now = timezone.now().date()
        retention_limit = self._get_retention_days_limit(project)
        if retention_limit in [None, -1]:
            # Unlimited.
            days_ago = project.pub_date.date()
        else:
            days_ago = now - timezone.timedelta(days=retention_limit)

        values = [
            ('Created Date', 'created'),
            ('Query', 'query'),
            ('Total Results', 'total_results'),
        ]
        data = []
        if self._is_enabled(project):
            data = (
                SearchQuery.objects.filter(
                    project=project,
                    created__date__gte=days_ago,
                )
                .order_by('-created')
                .values_list(*[value for _, value in values])
            )

        filename = 'readthedocs_search_analytics_{project_slug}_{start}_{end}.csv'.format(
            project_slug=project.slug,
            start=timezone.datetime.strftime(days_ago, '%Y-%m-%d'),
            end=timezone.datetime.strftime(now, '%Y-%m-%d'),
        )

        csv_data = [
            [timezone.datetime.strftime(date, '%Y-%m-%d %H:%M:%S'), *rest]
            for date, *rest in data
        ]
        csv_data.insert(0, [header for header, _ in values])
        return get_csv_file(filename=filename, csv_data=csv_data)

    def _get_retention_days_limit(self, project):
        """From how many days we need to show data for this project?"""
        return settings.RTD_ANALYTICS_DEFAULT_RETENTION_DAYS

    def _is_enabled(self, project):
        """Should we show search analytics for this project?"""
        return True


class SearchAnalytics(SettingsOverrideObject):
    _default_class = SearchAnalyticsBase


class TrafficAnalyticsViewBase(ProjectAdminMixin, PrivateViewMixin, TemplateView):

    template_name = 'projects/project_traffic_analytics.html'
    http_method_names = ['get']

    def get(self, request, *args, **kwargs):
        download_data = request.GET.get('download', False)
        if download_data:
            return self._get_csv_data()
        return super().get(request, *args, **kwargs)

    def get_context_data(self, **kwargs):
        context = super().get_context_data(**kwargs)
        project = self.get_project()
        enabled = self._is_enabled(project)
        context.update({'enabled': enabled})
        if not enabled:
            return context

        # Count of views for top pages over the month
        top_pages = PageView.top_viewed_pages(project, limit=25)
        top_viewed_pages = list(zip(
            top_pages['pages'],
            top_pages['view_counts']
        ))

        # Aggregate pageviews grouped by day
        page_data = PageView.page_views_by_date(
            project_slug=project.slug,
        )

        context.update({
            'top_viewed_pages': top_viewed_pages,
            'page_data': page_data,
        })

        return context

    def _get_csv_data(self):
        project = self.get_project()
        now = timezone.now().date()
        retention_limit = self._get_retention_days_limit(project)
        if retention_limit in [None, -1]:
            # Unlimited.
            days_ago = project.pub_date.date()
        else:
            days_ago = now - timezone.timedelta(days=retention_limit)

        values = [
            ('Date', 'date'),
            ('Version', 'version__slug'),
            ('Path', 'path'),
            ('Views', 'view_count'),
        ]
        data = []
        if self._is_enabled(project):
            data = (
                PageView.objects.filter(
                    project=project,
                    date__gte=days_ago,
                )
                .order_by('-date')
                .values_list(*[value for _, value in values])
            )

        filename = 'readthedocs_traffic_analytics_{project_slug}_{start}_{end}.csv'.format(
            project_slug=project.slug,
            start=timezone.datetime.strftime(days_ago, '%Y-%m-%d'),
            end=timezone.datetime.strftime(now, '%Y-%m-%d'),
        )
        csv_data = [
            [timezone.datetime.strftime(date, '%Y-%m-%d %H:%M:%S'), *rest]
            for date, *rest in data
        ]
        csv_data.insert(0, [header for header, _ in values])
        return get_csv_file(filename=filename, csv_data=csv_data)

    def _get_retention_days_limit(self, project):
        """From how many days we need to show data for this project?"""
        return settings.RTD_ANALYTICS_DEFAULT_RETENTION_DAYS

    def _is_enabled(self, project):
        """Should we show traffic analytics for this project?"""
        return True


class TrafficAnalyticsView(SettingsOverrideObject):
    _default_class = TrafficAnalyticsViewBase<|MERGE_RESOLUTION|>--- conflicted
+++ resolved
@@ -634,10 +634,7 @@
     def get_queryset(self):
         # NOTE: We are explicitly using the id instead of the the object
         # to avoid a bug where the id is wrongly casted as an uuid.
-<<<<<<< HEAD
-=======
         # https://code.djangoproject.com/ticket/33450
->>>>>>> bbe2ebf0
         return self.model.objects.filter(webhook__id=self.get_webhook().id)
 
     def get_webhook(self):
@@ -924,10 +921,7 @@
     def get_queryset(self):
         # NOTE: We are explicitly using the id instead of the the object
         # to avoid a bug where the id is wrongly casted as an uuid.
-<<<<<<< HEAD
-=======
         # https://code.djangoproject.com/ticket/33450
->>>>>>> bbe2ebf0
         return self.model.objects.filter(integrations__id=self.get_integration().id)
 
     def get_object(self):
