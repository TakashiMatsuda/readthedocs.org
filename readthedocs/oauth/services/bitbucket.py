# -*- coding: utf-8 -*-

"""OAuth utility functions."""

<<<<<<< HEAD
from __future__ import absolute_import

=======
>>>>>>> 17d16b5d
import json
import logging
import re

from allauth.socialaccount.providers.bitbucket_oauth2.views import (
    BitbucketOAuth2Adapter,
)
from django.conf import settings
from django.urls import reverse
from requests.exceptions import RequestException

from readthedocs.builds import utils as build_utils
from readthedocs.integrations.models import Integration

from ..models import RemoteOrganization, RemoteRepository
from .base import Service, SyncServiceError


log = logging.getLogger(__name__)


class BitbucketService(Service):

    """Provider service for Bitbucket."""

    adapter = BitbucketOAuth2Adapter
    # TODO replace this with a less naive check
    url_pattern = re.compile(r'bitbucket.org')
    https_url_pattern = re.compile(r'^https:\/\/[^@]+@bitbucket.org/')

    def sync(self):
        """Sync repositories and teams from Bitbucket API."""
        self.sync_repositories()
        self.sync_teams()

    def sync_repositories(self):
        """Sync repositories from Bitbucket API."""
        # Get user repos
        try:
            repos = self.paginate(
                'https://bitbucket.org/api/2.0/repositories/?role=member',
            )
            for repo in repos:
                self.create_repository(repo)
        except (TypeError, ValueError):
<<<<<<< HEAD
            log.warning('Error syncing Bitbucket repositories')
            raise SyncServiceError(
                'Could not sync your Bitbucket repositories, '
                'try reconnecting your account'
=======
            log.exception('Error syncing Bitbucket repositories')
            raise Exception(
                'Could not sync your Bitbucket repositories, '
                'try reconnecting your account',
>>>>>>> 17d16b5d
            )

        # Because privileges aren't returned with repository data, run query
        # again for repositories that user has admin role for, and update
        # existing repositories.
        try:
            resp = self.paginate(
                'https://bitbucket.org/api/2.0/repositories/?role=admin',
            )
            repos = (
                RemoteRepository.objects.filter(
                    users=self.user,
                    full_name__in=[r['full_name'] for r in resp],
                    account=self.account,
                )
            )
            for repo in repos:
                repo.admin = True
                repo.save()
        except (TypeError, ValueError):
            pass

    def sync_teams(self):
        """Sync Bitbucket teams and team repositories."""
        try:
            teams = self.paginate(
                'https://api.bitbucket.org/2.0/teams/?role=member',
            )
            for team in teams:
                org = self.create_organization(team)
                repos = self.paginate(team['links']['repositories']['href'])
                for repo in repos:
                    self.create_repository(repo, organization=org)
        except ValueError:
<<<<<<< HEAD
            log.warning('Error syncing Bitbucket organizations')
            raise SyncServiceError(
                'Could not sync your Bitbucket team repositories, '
                'try reconnecting your account'
=======
            log.exception('Error syncing Bitbucket organizations')
            raise Exception(
                'Could not sync your Bitbucket team repositories, '
                'try reconnecting your account',
>>>>>>> 17d16b5d
            )

    def create_repository(self, fields, privacy=None, organization=None):
        """
        Update or create a repository from Bitbucket API response.

        .. note::
            The :py:data:`admin` property is not set during creation, as
            permissions are not part of the returned repository data from
            Bitbucket.

        :param fields: dictionary of response data from API
        :param privacy: privacy level to support
        :param organization: remote organization to associate with
        :type organization: RemoteOrganization
        :rtype: RemoteRepository
        """
        privacy = privacy or settings.DEFAULT_PRIVACY_LEVEL
        if ((privacy == 'private') or
            (fields['is_private'] is False and privacy == 'public')):
            repo, _ = RemoteRepository.objects.get_or_create(
                full_name=fields['full_name'],
                account=self.account,
            )
            if repo.organization and repo.organization != organization:
                log.debug(
                    'Not importing %s because mismatched orgs',
                    fields['name'],
                )
                return None

            repo.organization = organization
            repo.users.add(self.user)
            repo.name = fields['name']
            repo.description = fields['description']
            repo.private = fields['is_private']

            # Default to HTTPS, use SSH for private repositories
            clone_urls = {
                u['name']: u['href']
                for u in fields['links']['clone']
            }
            repo.clone_url = self.https_url_pattern.sub(
                'https://bitbucket.org/',
                clone_urls.get('https'),
            )
            repo.ssh_url = clone_urls.get('ssh')
            if repo.private:
                repo.clone_url = repo.ssh_url

            repo.html_url = fields['links']['html']['href']
            repo.vcs = fields['scm']
            repo.account = self.account

            avatar_url = fields['links']['avatar']['href'] or ''
            repo.avatar_url = re.sub(r'\/16\/$', r'/32/', avatar_url)
            if not repo.avatar_url:
                repo.avatar_url = self.default_user_avatar_url

            repo.json = json.dumps(fields)
            repo.save()
            return repo

        log.debug(
            'Not importing %s because mismatched type',
            fields['name'],
        )

    def create_organization(self, fields):
        """
        Update or create remote organization from Bitbucket API response.

        :param fields: dictionary response of data from API
        :rtype: RemoteOrganization
        """
        organization, _ = RemoteOrganization.objects.get_or_create(
            slug=fields.get('username'),
            account=self.account,
        )
        organization.name = fields.get('display_name')
        organization.email = fields.get('email')
        organization.avatar_url = fields['links']['avatar']['href']
        if not organization.avatar_url:
            organization.avatar_url = self.default_org_avatar_url
        organization.url = fields['links']['html']['href']
        organization.json = json.dumps(fields)
        organization.account = self.account
        organization.users.add(self.user)
        organization.save()
        return organization

    def get_next_url_to_paginate(self, response):
        return response.json().get('next')

    def get_paginated_results(self, response):
        return response.json().get('values', [])

    def get_webhook_data(self, project, integration):
        """Get webhook JSON data to post to the API."""
        return json.dumps({
            'description': 'Read the Docs ({domain})'.format(
                domain=settings.PRODUCTION_DOMAIN,
            ),
            'url': 'https://{domain}{path}'.format(
                domain=settings.PRODUCTION_DOMAIN,
                path=reverse(
                    'api_webhook',
                    kwargs={
                        'project_slug': project.slug,
                        'integration_pk': integration.pk,
                    },
                ),
            ),
            'active': True,
            'events': ['repo:push'],
        })

    def setup_webhook(self, project):
        """
        Set up Bitbucket project webhook for project.

        :param project: project to set up webhook for
        :type project: Project
        :returns: boolean based on webhook set up success, and requests Response object
        :rtype: (Bool, Response)
        """
        session = self.get_session()
        owner, repo = build_utils.get_bitbucket_username_repo(url=project.repo)
        integration, _ = Integration.objects.get_or_create(
            project=project,
            integration_type=Integration.BITBUCKET_WEBHOOK,
        )
        data = self.get_webhook_data(project, integration)
        resp = None
        try:
            resp = session.post(
                (
                    'https://api.bitbucket.org/2.0/repositories/{owner}/{repo}/hooks'
                    .format(owner=owner, repo=repo)
                ),
                data=data,
                headers={'content-type': 'application/json'},
            )
            if resp.status_code == 201:
                recv_data = resp.json()
                integration.provider_data = recv_data
                integration.save()
                log.info(
                    'Bitbucket webhook creation successful for project: %s',
                    project,
                )
                return (True, resp)
        # Catch exceptions with request or deserializing JSON
        except (RequestException, ValueError):
            log.exception(
                'Bitbucket webhook creation failed for project: %s',
                project,
            )
        else:
            log.error(
                'Bitbucket webhook creation failed for project: %s',
                project,
            )
            try:
                log.debug(
                    'Bitbucket webhook creation failure response: %s',
                    resp.json(),
                )
            except ValueError:
                pass
            return (False, resp)

    def update_webhook(self, project, integration):
        """
        Update webhook integration.

        :param project: project to set up webhook for
        :type project: Project
        :param integration: Webhook integration to update
        :type integration: Integration
        :returns: boolean based on webhook set up success, and requests Response object
        :rtype: (Bool, Response)
        """
        session = self.get_session()
        data = self.get_webhook_data(project, integration)
        resp = None
        try:
            # Expect to throw KeyError here if provider_data is invalid
            url = integration.provider_data['links']['self']['href']
            resp = session.put(
                url,
                data=data,
                headers={'content-type': 'application/json'},
            )
            if resp.status_code == 200:
                recv_data = resp.json()
                integration.provider_data = recv_data
                integration.save()
                log.info(
                    'Bitbucket webhook update successful for project: %s',
                    project,
                )
                return (True, resp)

            # Bitbucket returns 404 when the webhook doesn't exist. In this
            # case, we call ``setup_webhook`` to re-configure it from scratch
            if resp.status_code == 404:
                return self.setup_webhook(project)

        # Catch exceptions with request or deserializing JSON
        except (KeyError, RequestException, ValueError):
            log.exception(
                'Bitbucket webhook update failed for project: %s',
                project,
            )
        else:
            log.error(
                'Bitbucket webhook update failed for project: %s',
                project,
            )
            # Response data should always be JSON, still try to log if not though
            try:
                debug_data = resp.json()
            except ValueError:
                debug_data = resp.content
            log.debug(
                'Bitbucket webhook update failure response: %s',
                debug_data,
            )
            return (False, resp)<|MERGE_RESOLUTION|>--- conflicted
+++ resolved
@@ -1,12 +1,5 @@
-# -*- coding: utf-8 -*-
-
 """OAuth utility functions."""
 
-<<<<<<< HEAD
-from __future__ import absolute_import
-
-=======
->>>>>>> 17d16b5d
 import json
 import logging
 import re
@@ -52,17 +45,10 @@
             for repo in repos:
                 self.create_repository(repo)
         except (TypeError, ValueError):
-<<<<<<< HEAD
             log.warning('Error syncing Bitbucket repositories')
             raise SyncServiceError(
                 'Could not sync your Bitbucket repositories, '
                 'try reconnecting your account'
-=======
-            log.exception('Error syncing Bitbucket repositories')
-            raise Exception(
-                'Could not sync your Bitbucket repositories, '
-                'try reconnecting your account',
->>>>>>> 17d16b5d
             )
 
         # Because privileges aren't returned with repository data, run query
@@ -97,17 +83,10 @@
                 for repo in repos:
                     self.create_repository(repo, organization=org)
         except ValueError:
-<<<<<<< HEAD
             log.warning('Error syncing Bitbucket organizations')
             raise SyncServiceError(
                 'Could not sync your Bitbucket team repositories, '
-                'try reconnecting your account'
-=======
-            log.exception('Error syncing Bitbucket organizations')
-            raise Exception(
-                'Could not sync your Bitbucket team repositories, '
                 'try reconnecting your account',
->>>>>>> 17d16b5d
             )
 
     def create_repository(self, fields, privacy=None, organization=None):
