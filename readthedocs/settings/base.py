# -*- coding: utf-8 -*-
# pylint: disable=missing-docstring

from __future__ import (
    absolute_import, division, print_function, unicode_literals)

import os

from readthedocs.core.settings import Settings

try:
    import readthedocsext  # noqa
    ext = True
except ImportError:
    ext = False


_ = gettext = lambda s: s


class CommunityBaseSettings(Settings):

    """Community base settings, don't use this directly."""

    # Django settings
    SITE_ID = 1
    ROOT_URLCONF = 'readthedocs.urls'
    SUBDOMAIN_URLCONF = 'readthedocs.core.urls.subdomain'
    LOGIN_REDIRECT_URL = '/dashboard/'
    FORCE_WWW = False
    SECRET_KEY = 'replace-this-please'  # noqa
    ATOMIC_REQUESTS = True

    # Debug settings
    DEBUG = True
    TEMPLATE_DEBUG = DEBUG
    TASTYPIE_FULL_DEBUG = True

    # Domains and URLs
    PRODUCTION_DOMAIN = 'readthedocs.org'
    PUBLIC_DOMAIN = None
    USE_SUBDOMAIN = False
    PUBLIC_API_URL = 'https://{0}'.format(PRODUCTION_DOMAIN)

    ADMINS = (
        ('Eric Holscher', 'eric@readthedocs.org'),
        ('Anthony Johnson', 'anthony@readthedocs.org'),
    )
    MANAGERS = ADMINS

    # Email
    DEFAULT_FROM_EMAIL = 'no-reply@readthedocs.org'
    SERVER_EMAIL = DEFAULT_FROM_EMAIL

    # Cookies
    SESSION_COOKIE_DOMAIN = 'readthedocs.org'
    SESSION_COOKIE_HTTPONLY = True
    CSRF_COOKIE_HTTPONLY = True

    # Application classes
    @property
    def INSTALLED_APPS(self):  # noqa
        apps = [
            'django.contrib.auth',
            'django.contrib.admin',
            'django.contrib.contenttypes',
            'django.contrib.sessions',
            'django.contrib.sites',
            'django.contrib.staticfiles',
            'django.contrib.messages',
            'django.contrib.humanize',

            # third party apps
            'linaro_django_pagination',
            'taggit',
            'guardian',
            'django_gravatar',
            'rest_framework',
            'corsheaders',
            'textclassifier',
            'annoying',
            'django_extensions',
            'messages_extends',

            # daniellindsleyrocksdahouse
            'haystack',
            'tastypie',

            # our apps
            'readthedocs.bookmarks',
            'readthedocs.projects',
            'readthedocs.builds',
            'readthedocs.comments',
            'readthedocs.core',
            'readthedocs.doc_builder',
            'readthedocs.oauth',
            'readthedocs.redirects',
            'readthedocs.rtd_tests',
            'readthedocs.restapi',
            'readthedocs.gold',
            'readthedocs.payments',
            'readthedocs.notifications',
            'readthedocs.integrations',


            # allauth
            'allauth',
            'allauth.account',
            'allauth.socialaccount',
            'allauth.socialaccount.providers.github',
            'allauth.socialaccount.providers.gitlab',
            'allauth.socialaccount.providers.bitbucket',
            'allauth.socialaccount.providers.bitbucket_oauth2',
        ]
        if ext:
            apps.append('django_countries')
            apps.append('readthedocsext.donate')
            apps.append('readthedocsext.embed')
        return apps

<<<<<<< HEAD
=======
    @property
    def USE_PROMOS(self):  # noqa
        return 'readthedocsext.donate' in self.INSTALLED_APPS

    TEMPLATE_LOADERS = (
        'django.template.loaders.filesystem.Loader',
        'django.template.loaders.app_directories.Loader',
    )

>>>>>>> 561d15d1
    MIDDLEWARE_CLASSES = (
        'readthedocs.core.middleware.ProxyMiddleware',
        'readthedocs.core.middleware.FooterNoSessionMiddleware',
        'django.middleware.locale.LocaleMiddleware',
        'django.middleware.common.CommonMiddleware',
        'django.middleware.security.SecurityMiddleware',
        'django.middleware.csrf.CsrfViewMiddleware',
        'django.contrib.auth.middleware.AuthenticationMiddleware',
        'django.contrib.messages.middleware.MessageMiddleware',
        'linaro_django_pagination.middleware.PaginationMiddleware',
        'readthedocs.core.middleware.SubdomainMiddleware',
        'readthedocs.core.middleware.SingleVersionMiddleware',
        'corsheaders.middleware.CorsMiddleware',
    )

    AUTHENTICATION_BACKENDS = (
        # Needed to login by username in Django admin, regardless of `allauth`
        'django.contrib.auth.backends.ModelBackend',
        # `allauth` specific authentication methods, such as login by e-mail
        'allauth.account.auth_backends.AuthenticationBackend',
    )

    MESSAGE_STORAGE = 'readthedocs.notifications.storages.FallbackUniqueStorage'

    NOTIFICATION_BACKENDS = [
        'readthedocs.notifications.backends.EmailBackend',
        'readthedocs.notifications.backends.SiteBackend',
    ]

    # Paths
    SITE_ROOT = os.path.dirname(
        os.path.dirname(os.path.dirname(os.path.abspath(__file__))))
    TEMPLATE_ROOT = os.path.join(SITE_ROOT, 'readthedocs', 'templates')
    DOCROOT = os.path.join(SITE_ROOT, 'user_builds')
    UPLOAD_ROOT = os.path.join(SITE_ROOT, 'user_uploads')
    CNAME_ROOT = os.path.join(SITE_ROOT, 'cnames')
    LOGS_ROOT = os.path.join(SITE_ROOT, 'logs')
    PRODUCTION_ROOT = os.path.join(SITE_ROOT, 'prod_artifacts')
    PRODUCTION_MEDIA_ARTIFACTS = os.path.join(PRODUCTION_ROOT, 'media')

    # Assets and media
    STATIC_ROOT = os.path.join(SITE_ROOT, 'media/static/')
    STATIC_URL = '/static/'
    MEDIA_ROOT = os.path.join(SITE_ROOT, 'media/')
    MEDIA_URL = '/media/'
    ADMIN_MEDIA_PREFIX = '/media/admin/'
    STATICFILES_DIRS = [os.path.join(SITE_ROOT, 'readthedocs', 'static')]

    TEMPLATES = [
        {
            'BACKEND': 'django.template.backends.django.DjangoTemplates',
            'DIRS': [TEMPLATE_ROOT],
            'OPTIONS': {
                'debug': DEBUG,
                'context_processors': [
                    'django.contrib.auth.context_processors.auth',
                    'django.contrib.messages.context_processors.messages',
                    'django.template.context_processors.debug',
                    'django.template.context_processors.i18n',
                    'django.template.context_processors.media',
                    'django.template.context_processors.request',
                    # Read the Docs processor
                    'readthedocs.core.context_processors.readthedocs_processor',
                ],
                'loaders': [
                    'django.template.loaders.filesystem.Loader',
                    'django.template.loaders.app_directories.Loader',
                ],
            },
        },
    ]

    # Cache
    CACHES = {
        'default': {
            'BACKEND': 'django.core.cache.backends.dummy.DummyCache',
            'PREFIX': 'docs',
        }
    }
    CACHE_MIDDLEWARE_SECONDS = 60

    # I18n
    TIME_ZONE = 'America/Chicago'
    LANGUAGE_CODE = 'en-us'
    LANGUAGES = (
        ('ca', gettext('Catalan')),
        ('en', gettext('English')),
        ('es', gettext('Spanish')),
        ('pt-br', gettext('Brazilian Portuguese')),
        ('nb', gettext('Norwegian Bokmål')),
        ('fr', gettext('French')),
        ('ru', gettext('Russian')),
        ('de', gettext('German')),
        ('gl', gettext('Galician')),
        ('vi', gettext('Vietnamese')),
        ('zh-cn', gettext('Chinese')),
        ('zh-tw', gettext('Taiwanese')),
        ('ja', gettext('Japanese')),
        ('uk', gettext('Ukrainian')),
        ('it', gettext('Italian')),
        ('ko', gettext('Korean')),
    )
    LOCALE_PATHS = [
        os.path.join(SITE_ROOT, 'readthedocs', 'locale'),
    ]
    USE_I18N = True
    USE_L10N = True

    # Celery
    CELERY_ALWAYS_EAGER = True
    CELERYD_TASK_TIME_LIMIT = 60 * 60  # 60 minutes
    CELERY_SEND_TASK_ERROR_EMAILS = False
    CELERYD_HIJACK_ROOT_LOGGER = False
    # Don't queue a bunch of tasks in the workers
    CELERYD_PREFETCH_MULTIPLIER = 1
    CELERY_CREATE_MISSING_QUEUES = True

    CELERY_DEFAULT_QUEUE = 'celery'

    # Docker
    DOCKER_ENABLE = False
    DOCKER_IMAGE = 'readthedocs/build:2.0'

    # All auth
    ACCOUNT_ADAPTER = 'readthedocs.core.adapters.AccountAdapter'
    ACCOUNT_EMAIL_REQUIRED = True
    ACCOUNT_EMAIL_VERIFICATION = 'mandatory'
    ACCOUNT_AUTHENTICATION_METHOD = 'username_email'
    ACCOUNT_ACTIVATION_DAYS = 7
    SOCIALACCOUNT_EMAIL_VERIFICATION = 'none'
    SOCIALACCOUNT_AUTO_SIGNUP = False
    SOCIALACCOUNT_PROVIDERS = {
        'github': {
            'SCOPE': [
                'user:email',
                'read:org',
                'admin:repo_hook',
                'repo:status',
            ],
        },
        'gitlab': {
            'SCOPE': [
                'api',
                'read_user',
            ],
        },
    }

    # CORS
    CORS_ORIGIN_REGEX_WHITELIST = (
        '^http://(.+)\.readthedocs\.io$',
        '^https://(.+)\.readthedocs\.io$'
    )
    # So people can post to their accounts
    CORS_ALLOW_CREDENTIALS = True
    CORS_ALLOW_HEADERS = (
        'x-requested-with',
        'content-type',
        'accept',
        'origin',
        'authorization',
        'x-csrftoken'
    )

    # RTD Settings
    REPO_LOCK_SECONDS = 30
    ALLOW_PRIVATE_REPOS = False
    GROK_API_HOST = 'https://api.grokthedocs.com'
    SERVE_DOCS = ['public']

    # Haystack
    HAYSTACK_CONNECTIONS = {
        'default': {
            'ENGINE': 'haystack.backends.simple_backend.SimpleEngine',
        },
    }

    # Elasticsearch settings.
    ES_HOSTS = ['127.0.0.1:9200']
    ES_DEFAULT_NUM_REPLICAS = 0
    ES_DEFAULT_NUM_SHARDS = 5

    ALLOWED_HOSTS = ['*']

    ABSOLUTE_URL_OVERRIDES = {
        'auth.user': lambda o: '/profiles/{}/'.format(o.username)
    }

    INTERNAL_IPS = ('127.0.0.1',)

    # Guardian Settings
    GUARDIAN_RAISE_403 = True
    ANONYMOUS_USER_ID = -1

    # Stripe
    STRIPE_SECRET = None
    STRIPE_PUBLISHABLE = None

    # Misc application settings
    GLOBAL_ANALYTICS_CODE = None
    DASHBOARD_ANALYTICS_CODE = None  # For the dashboard, not docs
    GRAVATAR_DEFAULT_IMAGE = 'https://media.readthedocs.org/images/silhouette.png'  # NOQA
    OAUTH_AVATAR_USER_DEFAULT_URL = GRAVATAR_DEFAULT_IMAGE
    OAUTH_AVATAR_ORG_DEFAULT_URL = GRAVATAR_DEFAULT_IMAGE
    RESTRICTEDSESSIONS_AUTHED_ONLY = True
    RESTRUCTUREDTEXT_FILTER_SETTINGS = {
        'cloak_email_addresses': True,
        'file_insertion_enabled': False,
        'raw_enabled': False,
        'strip_comments': True,
        'doctitle_xform': True,
        'sectsubtitle_xform': True,
        'initial_header_level': 2,
        'report_level': 5,
        'syntax_highlight': 'none',
        'math_output': 'latex',
        'field_name_limit': 50,
    }
    REST_FRAMEWORK = {
        'DEFAULT_PAGINATION_CLASS': 'rest_framework.pagination.LimitOffsetPagination',  # NOQA
        'PAGE_SIZE': 10,
    }
    SILENCED_SYSTEM_CHECKS = ['fields.W342']

    # Logging
    LOG_FORMAT = '%(name)s:%(lineno)s[%(process)d]: %(levelname)s %(message)s'
    LOGGING = {
        'version': 1,
        'disable_existing_loggers': True,
        'formatters': {
            'default': {
                'format': LOG_FORMAT,
                'datefmt': '%d/%b/%Y %H:%M:%S',
            },
        },
        'handlers': {
            'console': {
                'level': 'INFO',
                'class': 'logging.StreamHandler',
                'formatter': 'default'
            },
            'debug': {
                'level': 'DEBUG',
                'class': 'logging.handlers.RotatingFileHandler',
                'filename': os.path.join(LOGS_ROOT, 'debug.log'),
                'formatter': 'default',
            },
        },
        'loggers': {
            '': {  # root logger
                'handlers': ['debug', 'console'],
                # Always send from the root, handlers can filter levels
                'level': 'DEBUG',
            },
            'readthedocs': {
                'handlers': ['debug', 'console'],
                'level': 'DEBUG',
                # Don't double log at the root logger for these.
                'propagate': False,
            },
        },
    }<|MERGE_RESOLUTION|>--- conflicted
+++ resolved
@@ -118,8 +118,6 @@
             apps.append('readthedocsext.embed')
         return apps
 
-<<<<<<< HEAD
-=======
     @property
     def USE_PROMOS(self):  # noqa
         return 'readthedocsext.donate' in self.INSTALLED_APPS
@@ -129,7 +127,6 @@
         'django.template.loaders.app_directories.Loader',
     )
 
->>>>>>> 561d15d1
     MIDDLEWARE_CLASSES = (
         'readthedocs.core.middleware.ProxyMiddleware',
         'readthedocs.core.middleware.FooterNoSessionMiddleware',
