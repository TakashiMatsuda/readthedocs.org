--- conflicted
+++ resolved
@@ -141,23 +141,6 @@
                 delete_objects_in_es.delay(**kwargs)
 
 
-<<<<<<< HEAD
-=======
-def _get_sorted_results(results, source_key='_source'):
-    """Sort results according to their score and returns results as list."""
-    sorted_results = [
-        {
-            'type': hit._nested.field,
-            source_key: hit._source.to_dict(),
-            'highlight': hit.highlight.to_dict() if hasattr(hit, 'highlight') else {}
-        }
-        for hit in sorted(results, key=attrgetter('meta.score'), reverse=True)
-    ]
-
-    return sorted_results
-
-
->>>>>>> 7f9778e7
 def _last_30_days_iter():
     """Returns iterator for previous 30 days (including today)."""
     thirty_days_ago = timezone.now().date() - timezone.timedelta(days=30)
