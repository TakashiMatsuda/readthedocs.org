--- conflicted
+++ resolved
@@ -1,12 +1,7 @@
 from rest_framework import serializers
 
-<<<<<<< HEAD
-from readthedocs.builds.models import Build, Version
+from readthedocs.builds.models import Build, BuildCommandResult, Version
 from readthedocs.projects.models import Project, Domain
-=======
-from readthedocs.builds.models import Build, BuildCommandResult, Version
-from readthedocs.projects.models import Project
->>>>>>> 457823df
 
 
 class ProjectSerializer(serializers.ModelSerializer):
@@ -23,7 +18,6 @@
         )
 
 
-<<<<<<< HEAD
 class ProjectFullSerializer(ProjectSerializer):
 
     '''Serializer for all fields on project model'''
@@ -32,8 +26,6 @@
         model = Project
 
 
-=======
->>>>>>> 457823df
 class VersionSerializer(serializers.ModelSerializer):
     project = ProjectSerializer()
     downloads = serializers.DictField(source='get_downloads', read_only=True)
@@ -57,16 +49,16 @@
 
 
 class BuildSerializer(serializers.ModelSerializer):
+
     """Readonly version of the build serializer, used for user facing display"""
 
-<<<<<<< HEAD
+
 class VersionFullSerializer(VersionSerializer):
 
     '''Serializer for all fields on version model'''
-=======
+
     commands = BuildCommandSerializer(many=True, read_only=True)
     state_display = serializers.ReadOnlyField(source='get_state_display')
->>>>>>> 457823df
 
     class Meta:
         model = Build
@@ -74,6 +66,7 @@
 
 
 class BuildSerializerFull(BuildSerializer):
+
     """Writeable Build instance serializer, for admin access by builders"""
 
     class Meta:
