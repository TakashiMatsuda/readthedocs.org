--- conflicted
+++ resolved
@@ -60,16 +60,8 @@
 
         return queryset.none()
 
-<<<<<<< HEAD
     def is_project_maintainer(self, user, project):
-        if project in self.admin_projects(user):
-=======
-    def has_admin_permission(self, user, project):
-        # Use .only for small optimization
-        admin_projects = self.admin_projects(user).only('id')
-
-        if project in admin_projects:
->>>>>>> 769a228b
+        if project in self.admin_projects(user).only('id'):
             return True
 
         return False
